AWSTemplateFormatVersion: "2010-09-09"
Description: AWS Billing Data Export Aggregation v0.0.3
Metadata:

  AWS::CloudFormation::Interface:
    ParameterGroups:
      -
        Label:
          default: "Common Parameters Configuration"
        Parameters:
          - DestinationAccountId
          - ResourcePrefix
          - ManageCUR2
          - ManageFOCUS
      -
        Label:
          default: "Parameters needed in Destination (Data Collection) Account only"
        Parameters:
          - SourceAccountIds
      -
        Label:
          default: "Technical Parameters. Please do not change."
        Parameters:
          - EnableSCAD
          - RolePath

    ParameterLabels:
      ManageCUR2:
        default: "Create CUR 2.0 DataExport"
      ManageFOCUS:
        default: "Create FOCUS DataExport"
      DestinationAccountId:
        default: "Destination (Data Collection) Account Id"
      ResourcePrefix:
        default: "Resource Prefix"
      SourceAccountIds:
        default: "Source Account Ids (Comma separated list)"
      EnableSCAD:
        default: "Enable Split Cost Allocation Data (SCAD) in CUR 2.0"


Parameters:

  ##
  # Common params
  ##
  DestinationAccountId:
    Type: String
    Description: "AWS Account Id where DataExport will be replicated to (Where you deploy CID Quicksight Dashboards or Data Collection)"
    AllowedPattern: '\d{12}'
  ResourcePrefix:
    Type: String
    Default: "cid"
    Description: "Prefix used for all named resources, including S3 Bucket. Must be the same in destination and source stacks"
    MaxLength:  37 # = 63 - len('-123456789012-data-exports')
    AllowedPattern: "^[a-z0-9]+[a-z0-9-]{1,61}[a-z0-9]+$"
  ManageCUR2:
    Type: String
    Description: Set this to 'yes' in your Management (Payer) Account or other account that will be a Source.
    AllowedValues: ['yes', 'no']
    Default: "yes"
  ManageFOCUS:
    Type: String
    Description: Set this to 'yes' in your Management (Payer) Account or other account that will be a Source.
    AllowedValues: ['yes', 'no']
    Default: "yes"

  ##
  # Destination specific params
  ##
  SourceAccountIds:
    Type: String
    AllowedPattern: "^((\\d{12})\\,?)*$"
    Default: ''
    Description: "Ex:  12345678912,98745612312,.... In a rare case if you need Destination Account to produce Data Exports please put Destination Account Id first in the list. "

  ##
  # Technical params
  ##
  EnableSCAD:
    Type: String
    Description: Whether to enable Split Cost Allocation Data (Scad). Set this to 'No', if you experience performance issues due to dataset size.
    AllowedValues: ['yes', 'no']
    Default: "yes"
  RolePath:
    Type: String
    Default: '/'
    Description: Path for roles where PermissionBoundaries can limit location

Conditions:
  EmptySourceAccountIds: !Equals [ !Ref SourceAccountIds, '']
  IsDestinationAccount: !Equals [!Ref DestinationAccountId, !Ref 'AWS::AccountId']
  IsSourceAccount:
    # it is Source account if it is not a destination or if it is a destination and it is listed in Source Accounts (as the list one).
    # Unfortunately, there no 'Fn::Contains' in Conditions, so we need to request user setting Dest account as the first.
    Fn::Or:
      - !Not [!Condition IsDestinationAccount]
      - !Equals [!Ref 'AWS::AccountId', !Select [0, !Split [',', !Sub '${SourceAccountIds},']]]
  RegionSupportsDataExportsViaCFN: # CFN supports DataExports only in us-east-1 and cn-northwest-1. Other regions must use lambda.
    Fn::Or:
      - !Equals [!Ref 'AWS::Region', 'us-east-1']
      - !Equals [!Ref 'AWS::Region', 'cn-northwest-1']
  ManageCUR2: !Equals [!Ref ManageCUR2, 'yes']
  ManageFOCUS: !Equals [!Ref ManageFOCUS, 'yes']
  EnableSCAD: !Equals [!Ref EnableSCAD, 'yes']
  DeployDataExport:
    Fn::Or:
      - !Condition ManageCUR2
      - !Condition ManageFOCUS
  DeployCUR2ViaCFN:      !And [!Condition IsSourceAccount, !Condition ManageCUR2,        !Condition RegionSupportsDataExportsViaCFN]
  DeployFOCUSViaCFN:     !And [!Condition IsSourceAccount, !Condition ManageFOCUS,       !Condition RegionSupportsDataExportsViaCFN]
  DeployCUR2ViaLambda:   !And [!Condition IsSourceAccount, !Condition ManageCUR2,  !Not [!Condition RegionSupportsDataExportsViaCFN]]
  DeployFOCUSViaLambda:  !And [!Condition IsSourceAccount, !Condition ManageFOCUS, !Not [!Condition RegionSupportsDataExportsViaCFN]]
  DeployCUR2Table:       !And [!Condition IsDestinationAccount, !Condition ManageCUR2]
  DeployFOCUSTable:      !And [!Condition IsDestinationAccount, !Condition ManageFOCUS]
  DeployAnyExportViaLambda: !Or [!Condition DeployCUR2ViaLambda, !Condition DeployFOCUSViaLambda]
  DeployAnyTable: !Or [!Condition DeployFOCUSTable, !Condition DeployCUR2Table]

Mappings:
  DataExports:
    #Mappings for storing values for different Data Exports tables
    CUR2:
      DefaultQuery: >-
        SELECT bill_bill_type, bill_billing_entity, bill_billing_period_end_date, bill_billing_period_start_date, bill_invoice_id, bill_invoicing_entity, bill_payer_account_id, bill_payer_account_name, cost_category, discount, discount_bundled_discount, discount_total_discount, identity_line_item_id, identity_time_interval, line_item_availability_zone, line_item_blended_cost, line_item_blended_rate, line_item_currency_code, line_item_legal_entity, line_item_line_item_description, line_item_line_item_type, line_item_net_unblended_cost, line_item_net_unblended_rate, line_item_normalization_factor, line_item_normalized_usage_amount, line_item_operation, line_item_product_code, line_item_resource_id, line_item_tax_type, line_item_unblended_cost, line_item_unblended_rate, line_item_usage_account_id, line_item_usage_account_name, line_item_usage_amount, line_item_usage_end_date, line_item_usage_start_date, line_item_usage_type, pricing_currency, pricing_lease_contract_length, pricing_offering_class, pricing_public_on_demand_cost, pricing_public_on_demand_rate, pricing_purchase_option, pricing_rate_code, pricing_rate_id, pricing_term, pricing_unit, product, product_comment, product_fee_code, product_fee_description, product_from_location, product_from_location_type, product_from_region_code, product_instance_family, product_instance_type, product_instancesku, product_location, product_location_type, product_operation, product_pricing_unit, product_product_family, product_region_code, product_servicecode, product_sku, product_to_location, product_to_location_type, product_to_region_code, product_usagetype, reservation_amortized_upfront_cost_for_usage, reservation_amortized_upfront_fee_for_billing_period, reservation_availability_zone, reservation_effective_cost, reservation_end_time, reservation_modification_status, reservation_net_amortized_upfront_cost_for_usage, reservation_net_amortized_upfront_fee_for_billing_period, reservation_net_effective_cost, reservation_net_recurring_fee_for_usage, reservation_net_unused_amortized_upfront_fee_for_billing_period, reservation_net_unused_recurring_fee, reservation_net_upfront_value, reservation_normalized_units_per_reservation, reservation_number_of_reservations, reservation_recurring_fee_for_usage, reservation_reservation_a_r_n, reservation_start_time, reservation_subscription_id, reservation_total_reserved_normalized_units, reservation_total_reserved_units, reservation_units_per_reservation, reservation_unused_amortized_upfront_fee_for_billing_period, reservation_unused_normalized_unit_quantity, reservation_unused_quantity, reservation_unused_recurring_fee, reservation_upfront_value, resource_tags, savings_plan_amortized_upfront_commitment_for_billing_period, savings_plan_end_time, savings_plan_instance_type_family, savings_plan_net_amortized_upfront_commitment_for_billing_period, savings_plan_net_recurring_commitment_for_billing_period, savings_plan_net_savings_plan_effective_cost, savings_plan_offering_type, savings_plan_payment_option, savings_plan_purchase_term, savings_plan_recurring_commitment_for_billing_period, savings_plan_region, savings_plan_savings_plan_a_r_n, savings_plan_savings_plan_effective_cost, savings_plan_savings_plan_rate, savings_plan_start_time, savings_plan_total_commitment_to_date, savings_plan_used_commitment 
        FROM COST_AND_USAGE_REPORT
      SCADQuery: >-
        SELECT bill_bill_type, bill_billing_entity, bill_billing_period_end_date, bill_billing_period_start_date, bill_invoice_id, bill_invoicing_entity, bill_payer_account_id, bill_payer_account_name, cost_category, discount, discount_bundled_discount, discount_total_discount, identity_line_item_id, identity_time_interval, line_item_availability_zone, line_item_blended_cost, line_item_blended_rate, line_item_currency_code, line_item_legal_entity, line_item_line_item_description, line_item_line_item_type, line_item_net_unblended_cost, line_item_net_unblended_rate, line_item_normalization_factor, line_item_normalized_usage_amount, line_item_operation, line_item_product_code, line_item_resource_id, line_item_tax_type, line_item_unblended_cost, line_item_unblended_rate, line_item_usage_account_id, line_item_usage_account_name, line_item_usage_amount, line_item_usage_end_date, line_item_usage_start_date, line_item_usage_type, pricing_currency, pricing_lease_contract_length, pricing_offering_class, pricing_public_on_demand_cost, pricing_public_on_demand_rate, pricing_purchase_option, pricing_rate_code, pricing_rate_id, pricing_term, pricing_unit, product, product_comment, product_fee_code, product_fee_description, product_from_location, product_from_location_type, product_from_region_code, product_instance_family, product_instance_type, product_instancesku, product_location, product_location_type, product_operation, product_pricing_unit, product_product_family, product_region_code, product_servicecode, product_sku, product_to_location, product_to_location_type, product_to_region_code, product_usagetype, reservation_amortized_upfront_cost_for_usage, reservation_amortized_upfront_fee_for_billing_period, reservation_availability_zone, reservation_effective_cost, reservation_end_time, reservation_modification_status, reservation_net_amortized_upfront_cost_for_usage, reservation_net_amortized_upfront_fee_for_billing_period, reservation_net_effective_cost, reservation_net_recurring_fee_for_usage, reservation_net_unused_amortized_upfront_fee_for_billing_period, reservation_net_unused_recurring_fee, reservation_net_upfront_value, reservation_normalized_units_per_reservation, reservation_number_of_reservations, reservation_recurring_fee_for_usage, reservation_reservation_a_r_n, reservation_start_time, reservation_subscription_id, reservation_total_reserved_normalized_units, reservation_total_reserved_units, reservation_units_per_reservation, reservation_unused_amortized_upfront_fee_for_billing_period, reservation_unused_normalized_unit_quantity, reservation_unused_quantity, reservation_unused_recurring_fee, reservation_upfront_value, resource_tags, savings_plan_amortized_upfront_commitment_for_billing_period, savings_plan_end_time, savings_plan_instance_type_family, savings_plan_net_amortized_upfront_commitment_for_billing_period, savings_plan_net_recurring_commitment_for_billing_period, savings_plan_net_savings_plan_effective_cost, savings_plan_offering_type, savings_plan_payment_option, savings_plan_purchase_term, savings_plan_recurring_commitment_for_billing_period, savings_plan_region, savings_plan_savings_plan_a_r_n, savings_plan_savings_plan_effective_cost, savings_plan_savings_plan_rate, savings_plan_start_time, savings_plan_total_commitment_to_date, savings_plan_used_commitment, split_line_item_actual_usage, split_line_item_net_split_cost, split_line_item_net_unused_cost, split_line_item_parent_resource_id, split_line_item_public_on_demand_split_cost, split_line_item_public_on_demand_unused_cost, split_line_item_reserved_usage, split_line_item_split_cost, split_line_item_split_usage, split_line_item_split_usage_ratio, split_line_item_unused_cost    
        FROM COST_AND_USAGE_REPORT
    FOCUS:
      DefaultQuery: >-
        SELECT AvailabilityZone, BilledCost, BillingAccountId, BillingAccountName, BillingCurrency, BillingPeriodEnd, BillingPeriodStart, ChargeCategory, ChargeClass, ChargeDescription, ChargeFrequency, ChargePeriodEnd, ChargePeriodStart, CommitmentDiscountCategory, CommitmentDiscountId, CommitmentDiscountName, CommitmentDiscountType, CommitmentDiscountStatus, ConsumedQuantity, ConsumedUnit, ContractedCost, ContractedUnitPrice, EffectiveCost, InvoiceIssuerName, ListCost, ListUnitPrice, PricingCategory, PricingQuantity, PricingUnit, ProviderName, PublisherName, RegionId, RegionName, ResourceId, ResourceName, ResourceType, ServiceCategory, ServiceName, SkuId, SkuPriceId, SubAccountId, SubAccountName, Tags, x_CostCategories, x_Discounts, x_Operation, x_ServiceCode, x_UsageType
        FROM FOCUS_1_0_AWS_PREVIEW

Resources:

###########################################################################
# Destination Account Resources
###########################################################################

  DestinationS3:
    Type: AWS::S3::Bucket
    Condition: IsDestinationAccount
    DeletionPolicy: Retain
    UpdateReplacePolicy: Retain
    Properties:
      BucketName: !Sub "${ResourcePrefix}-${AWS::AccountId}-data-exports"

      ## Uncomment following lines to enable bucket logging if needed. Please be careful with the cost of logging.
      # LoggingConfiguration:
      #   DestinationBucketName: REPLACE_WITH_YOUR_LOGGING_BUCKET
      #   LogFilePrefix: REPLACE_WITH_YOUR_PREFIX

      BucketEncryption:
        ServerSideEncryptionConfiguration:
          - ServerSideEncryptionByDefault:
              SSEAlgorithm: AES256 ## Use AWS managed KMS
              ## If you need Customer managed KMS key, yoy can do that using following parameters:
              # SSEAlgorithm: aws:kms
              # KMSMasterKeyID: "REPLACE_WITH_YOUR_KEY_ARN"
      AccessControl: BucketOwnerFullControl
      OwnershipControls:
        Rules:
          - ObjectOwnership: BucketOwnerEnforced
      PublicAccessBlockConfiguration:
        BlockPublicAcls: true
        BlockPublicPolicy: true
        IgnorePublicAcls: true
        RestrictPublicBuckets: true
      VersioningConfiguration:
        Status: Enabled
      LifecycleConfiguration:
        Rules:
          - Id: Object&Version Expiration
            Status: Enabled
            NoncurrentVersionExpirationInDays: 32 # 1 month
    Metadata:
      cfn_nag:
        rules_to_suppress:
          - id: 'W35'
            reason: "Data buckets would generate too much logs"
      cfn-lint:
        config:
          ignore_checks:
            - W3045 # Need to use AccessControl for replication

  DestinationS3BucketPolicy:
    Type: 'AWS::S3::BucketPolicy'
    Condition: IsDestinationAccount
    DeletionPolicy: Retain
    UpdateReplacePolicy: Delete
    Properties:
      Bucket:
        Ref: DestinationS3
      PolicyDocument:
        Id: AllowReplication
        Version: "2012-10-17"
        Statement:
          - Sid: AllowTLS12Only
            Effect: Deny
            Principal: "*"
            Action: s3:*
            Resource:
              - !Sub 'arn:${AWS::Partition}:s3:::${DestinationS3}'
              - !Sub 'arn:${AWS::Partition}:s3:::${DestinationS3}/*'
            Condition:
              NumericLessThan:
                s3:TlsVersion: 1.2
          - Sid: AllowOnlyHTTPS
            Effect: Deny
            Principal: "*"
            Action: s3:*
            Resource:
              - !Sub 'arn:${AWS::Partition}:s3:::${DestinationS3}'
              - !Sub 'arn:${AWS::Partition}:s3:::${DestinationS3}/*'
            Condition:
              Bool:
                aws:SecureTransport: false
          - Sid: AllowReplicationWrite
            Effect: Allow
            Principal:
              AWS:
                Fn::If:
                  - EmptySourceAccountIds
                  - !Ref AWS::AccountId
                  - !Split [',', !Ref SourceAccountIds]
            Action:
              - s3:ReplicateDelete
              - s3:ReplicateObject
            Resource: !Sub 'arn:${AWS::Partition}:s3:::${DestinationS3}/*'
          - Sid: AllowReplicationRead
            Effect: Allow
            Principal:
              AWS:
                Fn::If:
                  - EmptySourceAccountIds
                  - !Ref AWS::AccountId
                  - !Split [',', !Ref SourceAccountIds]
            Action:
              - s3:ListBucket
              - s3:ListBucketVersions
              - s3:GetBucketVersioning
              - s3:PutBucketVersioning
            Resource: !Sub 'arn:${AWS::Partition}:s3:::${DestinationS3}'

  SourceS3:
    Type: AWS::S3::Bucket
    Condition: DeployDataExport
    DeletionPolicy: Delete
    UpdateReplacePolicy: Delete
    Properties:
      BucketName: !Sub ${ResourcePrefix}-${AWS::AccountId}-data-local

      ## Uncomment following lines to enable bucket logging if needed. Please be careful with the cost of logging.
      # LoggingConfiguration:
      #   DestinationBucketName: REPLACE_WITH_YOUR_LOGGING_BUCKET
      #   LogFilePrefix: REPLACE_WITH_YOUR_PREFIX

      BucketEncryption:
        ServerSideEncryptionConfiguration:
          - ServerSideEncryptionByDefault:
              SSEAlgorithm: AES256 ## Use AWS managed KMS
              ## If you need Customer managed KMS key, yoy can do that using following parameters:
              # SSEAlgorithm: aws:kms
              # KMSMasterKeyID: "REPLACE_WITH_YOUR_KEY_ARN"
      AccessControl: BucketOwnerFullControl
      OwnershipControls:
        Rules:
          - ObjectOwnership: BucketOwnerEnforced
      PublicAccessBlockConfiguration:
        BlockPublicAcls: true
        BlockPublicPolicy: true
        IgnorePublicAcls: true
        RestrictPublicBuckets: true
      VersioningConfiguration:
        Status: Enabled
      ReplicationConfiguration:
        Role: !GetAtt ReplicationRole.Arn
        Rules:
          - Destination:
              Bucket: !Sub "arn:${AWS::Partition}:s3:::${ResourcePrefix}-${DestinationAccountId}-data-exports"
              StorageClass: STANDARD
            Id: ReplicateCUR2Data
            Prefix: !Sub "cur2/${AWS::AccountId}/${ResourcePrefix}-cur2/data/"  # Hardcoded export name
            Status: Enabled
          - Destination:
              Bucket: !Sub "arn:${AWS::Partition}:s3:::${ResourcePrefix}-${DestinationAccountId}-data-exports"
              StorageClass: STANDARD
            Id: ReplicateFOCUSData
            Prefix: !Sub "focus/${AWS::AccountId}/${ResourcePrefix}-focus/data/" # Hardcoded export name
            Status: Enabled
      LifecycleConfiguration:
        Rules:
          - Id: Object&Version Expiration
            Status: Enabled
            NoncurrentVersionExpirationInDays: 32 # 1 month
            ExpirationInDays: 64 # 2 months
    Metadata:
      cfn_nag:
        rules_to_suppress:
          - id: 'W35'
            reason: "Data buckets would generate too much logs"
      cfn-lint:
        config:
          ignore_checks:
            - W3045 # Need to use AccessControl for replication

  SourceS3BucketPolicy:
    Type: 'AWS::S3::BucketPolicy'
    Condition: DeployDataExport
    DeletionPolicy: Delete
    UpdateReplacePolicy: Delete
    Properties:
      Bucket: !Ref SourceS3
      PolicyDocument:
        Id: AllowBillingReadAndWrite
        Version: "2012-10-17"
        Statement:
          - Sid: AllowTLS12Only
            Effect: Deny
            Principal: "*"
            Action: s3:*
            Resource:
              - !Sub 'arn:${AWS::Partition}:s3:::${SourceS3}'
              - !Sub 'arn:${AWS::Partition}:s3:::${SourceS3}/*'
            Condition:
              NumericLessThan:
                s3:TlsVersion: 1.2
          - Sid: AllowOnlyHTTPS
            Effect: Deny
            Principal: "*"
            Action: s3:*
            Resource:
              - !Sub 'arn:${AWS::Partition}:s3:::${SourceS3}'
              - !Sub 'arn:${AWS::Partition}:s3:::${SourceS3}/*'
            Condition:
              Bool:
                aws:SecureTransport: false
          - Sid: AllowBillingReadAndWrite
            Effect: Allow
            Principal:
              Service: bcm-data-exports.amazonaws.com
            Action:
              - s3:GetBucketAcl
              - s3:GetBucketPolicy
              - s3:PutObject
            Resource:
              - !Sub 'arn:${AWS::Partition}:s3:::${SourceS3}'
              - !Sub 'arn:${AWS::Partition}:s3:::${SourceS3}/*'
            Condition:
              StringEquals:
                aws:SourceAccount: !Ref AWS::AccountId

  ReplicationRole:
    Condition: DeployDataExport
    Type: AWS::IAM::Role
    Properties:
      Path: !Sub /${ResourcePrefix}/
      AssumeRolePolicyDocument:
        Version: '2012-10-17'
        Statement:
          -
            Effect: Allow
            Principal:
              Service:
                - "s3.amazonaws.com"
            Action:
              - "sts:AssumeRole"
      Policies:
        - PolicyName: ReplicationPolicy
          PolicyDocument:
            Version: 2012-10-17
            Statement:
              - Effect: Allow
                Action:
                  - s3:GetReplicationConfiguration
                  - s3:ListBucket
                Resource: !Sub "arn:${AWS::Partition}:s3:::${ResourcePrefix}-${AWS::AccountId}-data-local"
              - Effect: Allow
                Action:
                  - s3:GetObjectVersionForReplication
                  - s3:GetObjectVersionAcl
                  - s3:GetObjectVersionTagging
                Resource: !Sub "arn:${AWS::Partition}:s3:::${ResourcePrefix}-${AWS::AccountId}-data-local/*"
              - Effect: Allow
                Action:
                  - s3:ReplicateObject
                  - s3:ReplicateDelete
                  - s3:ReplicateTags
                Resource: !Sub "arn:${AWS::Partition}:s3:::${ResourcePrefix}-${DestinationAccountId}-data-exports/*/${AWS::AccountId}/*"

  ## Deploy CUR2 natively via CFN resource if we are regions that support native CFN
  LocalCUR2viaCFN:
    Type: AWS::BCMDataExports::Export
    Condition: DeployCUR2ViaCFN
    DependsOn:
      - SourceS3BucketPolicy
    Properties:
      Export:
        DataQuery:
          QueryStatement: !If [EnableSCAD, !FindInMap [DataExports, CUR2, SCADQuery], !FindInMap [DataExports, CUR2, DefaultQuery]]
          TableConfigurations:
            COST_AND_USAGE_REPORT:
              TIME_GRANULARITY: "HOURLY"
              INCLUDE_RESOURCES: "TRUE"
              INCLUDE_MANUAL_DISCOUNT_COMPATIBILITY: "FALSE"
              INCLUDE_SPLIT_COST_ALLOCATION_DATA: !If [EnableSCAD, "TRUE", "FALSE"]
        Description: "CUR 2.0 export for aggregation in CID"
        DestinationConfigurations:
          S3Destination:
            S3Bucket: !Ref SourceS3
            S3Prefix: !Sub "cur2/${AWS::AccountId}" # Explicitly hardcode name of folder (it will be the same as table name)
            S3Region: !Ref AWS::Region
            S3OutputConfigurations:
              Overwrite: "OVERWRITE_REPORT"
              Format: "PARQUET"
              Compression: "PARQUET"
              OutputType: "CUSTOM"
        Name: !Sub '${ResourcePrefix}-cur2'
        RefreshCadence:
          Frequency: "SYNCHRONOUS"

  # Deploy CUR2 via lambda due to missing cfn resource definition
  # AWS::BCMDataExports::Export outside us-east-1 or cn-northwest-1
  LocalCUR2viaCustomResource:
    Type: Custom::CUR2Creator
    Condition: DeployCUR2ViaLambda
    Properties:
      ServiceToken: !GetAtt CidDataExportCreatorLambda.Arn
      BucketPolicyWait: !Ref SourceS3BucketPolicy
      Export:
        DataQuery:
          QueryStatement: !If [EnableSCAD, !FindInMap [DataExports, CUR2, SCADQuery], !FindInMap [DataExports, CUR2, DefaultQuery]]
          TableConfigurations:
            COST_AND_USAGE_REPORT:
              TIME_GRANULARITY: "HOURLY"
              INCLUDE_RESOURCES: "TRUE"
              INCLUDE_MANUAL_DISCOUNT_COMPATIBILITY: "FALSE"
              INCLUDE_SPLIT_COST_ALLOCATION_DATA: !If [EnableSCAD, "TRUE", "FALSE"]
        Description: "CUR 2.0 export for aggregation in CID"
        DestinationConfigurations:
          S3Destination:
            S3Bucket: !Ref SourceS3
            S3Prefix: !Sub "cur2/${AWS::AccountId}" # Explicitly hardcode name of folder (it will be the same as table name)
            S3Region: !Ref AWS::Region
            S3OutputConfigurations:
              Overwrite: "OVERWRITE_REPORT"
              Format: "PARQUET"
              Compression: "PARQUET"
              OutputType: "CUSTOM"
        Name: !Sub '${ResourcePrefix}-cur2'
        RefreshCadence:
          Frequency: "SYNCHRONOUS"


  ## Deploy FOCUS natively via CFN resource if we are regions that support native CFN
  LocalFOCUSviaCFN:
    Type: AWS::BCMDataExports::Export
    Condition: DeployFOCUSViaCFN
    DependsOn:
      - SourceS3BucketPolicy
    Properties:
      Export:
        DataQuery:
          QueryStatement: !FindInMap [DataExports, FOCUS, DefaultQuery]
        Description: "FOCUS export for aggregation in CID"
        DestinationConfigurations:
          S3Destination:
            S3Bucket: !Ref SourceS3
            S3Prefix: !Sub "focus/${AWS::AccountId}" # Explicitly hardcode name of folder (it will be the same as table name)
            S3Region: !Ref AWS::Region
            S3OutputConfigurations:
              Overwrite: "OVERWRITE_REPORT"
              Format: "PARQUET"
              Compression: "PARQUET"
              OutputType: "CUSTOM"
        Name: !Sub '${ResourcePrefix}-focus'
        RefreshCadence:
          Frequency: "SYNCHRONOUS"

  ## Deploy FOCUS natively via CFN resource if we are regions that support native CFN
  LocalFOCUSviaCustomResource:
    Type: Custom::CUR2Creator
    Condition: DeployFOCUSViaLambda
    Properties:
      ServiceToken: !GetAtt CidDataExportCreatorLambda.Arn
      BucketPolicyWait: !Ref SourceS3BucketPolicy
      Export:
        DataQuery:
          QueryStatement: !FindInMap [DataExports, FOCUS, DefaultQuery]
        Description: "FOCUS export for aggregation in CID"
        DestinationConfigurations:
          S3Destination:
            S3Bucket: !Ref SourceS3
            S3Prefix: !Sub "focus/${AWS::AccountId}" # Explicitly hardcode name of folder (it will be the same as table name)
            S3Region: !Ref AWS::Region
            S3OutputConfigurations:
              Overwrite: "OVERWRITE_REPORT"
              Format: "PARQUET"
              Compression: "PARQUET"
              OutputType: "CUSTOM"
        Name: !Sub '${ResourcePrefix}-focus'
        RefreshCadence:
          Frequency: "SYNCHRONOUS"


###########################################################################
# Lambda DataExport Creator: used to create DataExport from outside us-east-1 or cn-northwest-1
###########################################################################

  CidDataExportCreatorLambdaRole:
    Type: AWS::IAM::Role
    Condition: DeployAnyExportViaLambda
    Properties:
      Path: !Sub /${ResourcePrefix}/
      AssumeRolePolicyDocument:
        Version: 2012-10-17
        Statement:
          - Effect: Allow
            Principal:
              Service:
                - lambda.amazonaws.com
            Action:
              - sts:AssumeRole
      Policies:
        - PolicyName: "ExecutionDefault"
          PolicyDocument:
            Version: '2012-10-17'
            Statement:
            - Effect: Allow
              Action:
              - logs:CreateLogStream
              - logs:PutLogEvents
              - logs:CreateLogGroup
              Resource:
              - !Sub "arn:${AWS::Partition}:logs:${AWS::Region}:${AWS::AccountId}:log-group:/aws/lambda/${ResourcePrefix}-DataExportCreator"
              - !Sub "arn:${AWS::Partition}:logs:${AWS::Region}:${AWS::AccountId}:log-group:/aws/lambda/${ResourcePrefix}-DataExportCreator:*"
              - !Sub "arn:${AWS::Partition}:logs:${AWS::Region}:${AWS::AccountId}:log-group:/aws/lambda/${ResourcePrefix}-DataExportCreator:*:*"
        - PolicyName: "AllowDataExports"
          PolicyDocument:
            Version: '2012-10-17'
            Statement:
            - Effect: Allow
              Action:
              - bcm-data-exports:CreateExport
              - bcm-data-exports:UpdateExport
              - bcm-data-exports:DeleteExport
              Resource: !Sub "arn:${AWS::Partition}:bcm-data-exports:*:${AWS::AccountId}:*"
            - Effect: Allow
              Action:
              - cur:PutReportDefinition  #need this permission for bcm-data-exports to work
              Resource: !Sub "arn:${AWS::Partition}:cur:*:${AWS::AccountId}:*"

  CidDataExportCreatorLambda:
    Type: AWS::Lambda::Function
    Condition: DeployAnyExportViaLambda
    Properties:
      Runtime: python3.12
      FunctionName: !Sub ${ResourcePrefix}-DataExportCreator
      Handler: index.lambda_handler
      MemorySize: 128
      Role: !GetAtt CidDataExportCreatorLambdaRole.Arn
      Timeout: 15
      Code:
        ZipFile: |
          import os
          import json
          import uuid

          import boto3
          import cfnresponse

          # DataExports only exist in us-east-1 and cn-northwest-1 regions
          region = 'us-east-1' if not os.environ['AWS_REGION'].startswith('cn-') else 'cn-northwest-1'

          client = boto3.client('bcm-data-exports', region_name=region)

          def lambda_handler(event, context):

            print(json.dumps(event))
            reason = ""

            try:
              export = event['ResourceProperties']['Export']
              export_name = event['ResourceProperties']['Export']['Name']

              if event['RequestType'] == 'Create':
                  res = client.create_export(Export=export)
                  print('created:', json.dumps(res))
              elif event['RequestType'] == 'Update':
                  old_export_name = event['OldResourceProperties']['Export']['Name']
                  if export["Name"] != old_export_name:
                      res = client.create_export(Export=export)
                      print('created:', json.dumps(res))
                      try:
                          res = client.delete_export(Name=old_export_name)
                          print('deleted:', json.dumps(res))
                      except:
                          pass # Do not block deletion
                  else:
                      res = client.update_export(Name=old_export_name, Export=export)
                      print('updated:', json.dumps(res))
              elif event['RequestType'] == 'Delete':
                  try:
                      res = client.delete_export(Name=old_export_name)
                      print('deleted:', json.dumps(res))
                  except:
                      pass # Do not block deletion
              else:
                  raise Exception("Unknown operation: " + event['RequestType'])

            except Exception as e:
                reason = str(e)
                print(e)
            finally:
                physicalResourceId = event.get('ResourceProperties',{}).get('Export').get('Name', None) or str(uuid.uuid1())
                if reason:
                    print("FAILURE")
                    cfnresponse.send(event, context, cfnresponse.FAILED, {"Data": reason }, physicalResourceId)
                else:
                    print("SUCCESS")
                    cfnresponse.send(event, context, cfnresponse.SUCCESS, {}, physicalResourceId)
    Metadata:
      cfn_nag:
        rules_to_suppress:
          - id: 'W89'
            reason: "This Lambda does not require VPC"
          - id: 'W92'
            reason: "One Time execution. No need for ReservedConcurrentExecutions"

  CIDDatabase:
    Type: AWS::Glue::Database
    Condition: DeployAnyTable
    Properties:
      DatabaseInput:
        Name: !Join [ '_', !Split [ '-', !Sub '${ResourcePrefix}_data_export' ] ] # replace '-' to '_'
      CatalogId: !Sub "${AWS::AccountId}"

###########################################################################
# CUR2
###########################################################################

  CURTable:  # Initial creation of table. it will be updated by crawler later
    Type: AWS::Glue::Table
    Condition: DeployCUR2Table
    Properties:
      CatalogId: !Sub "${AWS::AccountId}"
      DatabaseName: !Ref CIDDatabase
      TableInput:
        Name: cur2
        Owner: owner
        Retention: 0
        TableType: EXTERNAL_TABLE
        Parameters:
          compressionType: none
          classification: parquet
          UPDATED_BY_CRAWLER: !Ref CURCrawler
        StorageDescriptor:
          BucketColumns: []
          Compressed: false
          Location: !Sub "s3://${DestinationS3}/cur2/"
          NumberOfBuckets: -1
          InputFormat: org.apache.hadoop.hive.ql.io.parquet.MapredParquetInputFormat
          OutputFormat: org.apache.hadoop.hive.ql.io.parquet.MapredParquetOutputFormat
          SerdeInfo:
            Parameters:
              serialization.format: '1'
            SerializationLibrary: org.apache.hadoop.hive.ql.io.parquet.serde.ParquetHiveSerDe
          StoredAsSubDirectories: false
          Columns: # All fields required for CID
            - {"Name": "bill_bill_type", "Type": "string" }
            - {"Name": "bill_billing_entity", "Type": "string" }
            - {"Name": "bill_billing_period_end_date", "Type": "timestamp" }
            - {"Name": "bill_billing_period_start_date", "Type": "timestamp" }
            - {"Name": "bill_invoice_id", "Type": "string" }
            - {"Name": "bill_payer_account_id", "Type": "string" }
            - {"Name": "bill_payer_account_name", "Type": "string" }
            - {"Name": "cost_category", "Type": "map<string,string>" }
            - {"Name": "discount", "Type": "map<string,string>" }
            - {"Name": "identity_line_item_id", "Type": "string" }
            - {"Name": "identity_time_interval", "Type": "string" }
            - {"Name": "line_item_availability_zone", "Type": "string" }
            - {"Name": "line_item_legal_entity", "Type": "string" }
            - {"Name": "line_item_line_item_description", "Type": "string" }
            - {"Name": "line_item_line_item_type", "Type": "string" }
            - {"Name": "line_item_operation", "Type": "string" }
            - {"Name": "line_item_product_code", "Type": "string" }
            - {"Name": "line_item_resource_id", "Type": "string" }
            - {"Name": "line_item_unblended_cost", "Type": "double" }
            - {"Name": "line_item_usage_account_id", "Type": "string" }
            - {"Name": "line_item_usage_account_name", "Type": "string" }
            - {"Name": "line_item_usage_amount", "Type": "double" }
            - {"Name": "line_item_usage_end_date", "Type": "timestamp" }
            - {"Name": "line_item_usage_start_date", "Type": "timestamp" }
            - {"Name": "line_item_usage_type", "Type": "string" }
            - {"Name": "pricing_lease_contract_length", "Type": "string" }
            - {"Name": "pricing_offering_class", "Type": "string" }
            - {"Name": "pricing_public_on_demand_cost", "Type": "double" }
            - {"Name": "pricing_purchase_option", "Type": "string" }
            - {"Name": "pricing_term", "Type": "string" }
            - {"Name": "pricing_unit", "Type": "string" }
            - {"Name": "product", "Type": "map<string,string>" }
            - {"Name": "product_from_location", "Type": "string" }
            - {"Name": "product_instance_type", "Type": "string" }
            - {"Name": "product_product_family", "Type": "string" }
            - {"Name": "product_servicecode", "Type": "string" }
            - {"Name": "product_to_location", "Type": "string" }
            - {"Name": "reservation_amortized_upfront_fee_for_billing_period", "Type": "double" }
            - {"Name": "reservation_effective_cost", "Type": "double" }
            - {"Name": "reservation_end_time", "Type": "timestamp" }
            - {"Name": "reservation_reservation_a_r_n", "Type": "string" }
            - {"Name": "reservation_start_time", "Type": "timestamp" }
            - {"Name": "reservation_unused_amortized_upfront_fee_for_billing_period", "Type": "double" }
            - {"Name": "reservation_unused_recurring_fee", "Type": "double" }
            - {"Name": "resource_tags", "Type": "map<string,string>" }
            - {"Name": "savings_plan_amortized_upfront_commitment_for_billing_period", "Type": "double" }
            - {"Name": "savings_plan_end_time", "Type": "timestamp" }
            - {"Name": "savings_plan_offering_type", "Type": "string" }
            - {"Name": "savings_plan_payment_option", "Type": "string" }
            - {"Name": "savings_plan_purchase_term", "Type": "string" }
            - {"Name": "savings_plan_savings_plan_a_r_n", "Type": "string" }
            - {"Name": "savings_plan_savings_plan_effective_cost", "Type": "double" }
            - {"Name": "savings_plan_start_time", "Type": "timestamp" }
            - {"Name": "savings_plan_total_commitment_to_date", "Type": "double" }
            - {"Name": "savings_plan_used_commitment", "Type": "double" }
            - {"Name": "split_line_item_parent_resource_id", "Type": "string" }
            - {"Name": "split_line_item_reserved_usage", "Type": "double" }
            - {"Name": "split_line_item_actual_usage", "Type": "double" }
            - {"Name": "split_line_item_split_usage", "Type": "double" }
            - {"Name": "split_line_item_split_usage_ratio", "Type": "double" }
            - {"Name": "split_line_item_split_cost", "Type": "double" }
            - {"Name": "split_line_item_unused_cost", "Type": "double" }
            - {"Name": "split_line_item_net_split_cost", "Type": "double" }
            - {"Name": "split_line_item_net_unused_cost", "Type": "double" }
            - {"Name": "split_line_item_public_on_demand_split_cost", "Type": "double" }
            - {"Name": "split_line_item_public_on_demand_unused_cost", "Type": "double" }
        PartitionKeys:
          - {"Name": "source_account_id", "Type": "string" }
          - {"Name": "report_name", "Type": "string" }
          - {"Name": "data", "Type": "string" }
          - {"Name": "billing_period", "Type": "string" }


  CURCrawler:
    Type: AWS::Glue::Crawler
    Condition: DeployCUR2Table
    Properties:
      Name:  !Sub "${ResourcePrefix}-DataExportCUR2Crawler"
      Description: A recurring crawler that keeps your CUR table in Athena up-to-date.
      Role: !GetAtt CidDataExportCrawlerRole.Arn
      DatabaseName: !Ref CIDDatabase
      Targets:
        S3Targets:
          - Path: !Sub "s3://${DestinationS3}/cur2/"
            Exclusions:
              - '**.json'
              - '**.yml'
              - '**.sql'
              - '**.csv'
              - '**.csv.metadata'
              - '**.gz'
              - '**.zip'
              - '**/cost_and_usage_data_status/*'
              - 'aws-programmatic-access-test-object'
      SchemaChangePolicy:
        DeleteBehavior: LOG
      RecrawlPolicy:
        RecrawlBehavior: CRAWL_EVERYTHING
      Schedule:
        ScheduleExpression: cron(0 2 * * ? *)
      Configuration: |
        {
          "Version":1.0,
          "Grouping": {
            "TableGroupingPolicy": "CombineCompatibleSchemas"
          },
          "CrawlerOutput":{
            "Tables":{
              "AddOrUpdateBehavior":"MergeNewColumns"
            }
          }
        }

###########################################################################
# FOCUS
###########################################################################

  FOCUSTable:  # Initial creation of table. it will be updated by crawler later
    Type: AWS::Glue::Table
    Condition: DeployFOCUSTable
    Properties:
      CatalogId: !Sub "${AWS::AccountId}"
      DatabaseName: !Ref CIDDatabase
      TableInput:
        Name: focus
        Owner: owner
        Retention: 0
        TableType: EXTERNAL_TABLE
        Parameters:
          compressionType: none
          classification: parquet
          UPDATED_BY_CRAWLER: !Ref FOCUSCrawler
        StorageDescriptor:
          BucketColumns: []
          Compressed: false
          Location: !Sub "s3://${DestinationS3}/focus/"
          NumberOfBuckets: -1
          InputFormat: org.apache.hadoop.hive.ql.io.parquet.MapredParquetInputFormat
          OutputFormat: org.apache.hadoop.hive.ql.io.parquet.MapredParquetOutputFormat
          SerdeInfo:
            Parameters:
              serialization.format: '1'
            SerializationLibrary: org.apache.hadoop.hive.ql.io.parquet.serde.ParquetHiveSerDe
          StoredAsSubDirectories: false
          Columns:
            - {"Name": "availabilityzone", "Type": "string" }
            - {"Name": "billedcost", "Type": "double" }
            - {"Name": "billingaccountid", "Type": "string" }
            - {"Name": "billingaccountname", "Type": "string" }
            - {"Name": "billingcurrency", "Type": "string" }
            - {"Name": "billingperiodend", "Type": "timestamp" }
            - {"Name": "billingperiodstart", "Type": "timestamp" }
            - {"Name": "chargecategory", "Type": "string" }
            - {"Name": "chargeclass", "Type": "string" }
            - {"Name": "chargedescription", "Type": "string" }
            - {"Name": "chargefrequency", "Type": "string" }
            - {"Name": "chargeperiodend", "Type": "timestamp" }
            - {"Name": "chargeperiodstart", "Type": "timestamp" }
            - {"Name": "commitmentdiscountcategory", "Type": "string" }
            - {"Name": "commitmentdiscountid", "Type": "string" }
            - {"Name": "commitmentdiscountname", "Type": "string" }
            - {"Name": "commitmentdiscounttype", "Type": "string" }
            - {"Name": "commitmentdiscountstatus", "Type": "string" }
            - {"Name": "consumedquantity", "Type": "double" }
            - {"Name": "consumedunit", "Type": "string" }
            - {"Name": "contractedcost", "Type": "double" }
            - {"Name": "contractedunitprice", "Type": "double" }
            - {"Name": "effectivecost", "Type": "double" }
            - {"Name": "invoiceissuername", "Type": "string" }
            - {"Name": "listcost", "Type": "double" }
            - {"Name": "listunitprice", "Type": "double" }
            - {"Name": "pricingcategory", "Type": "string" }
            - {"Name": "pricingquantity", "Type": "double" }
            - {"Name": "pricingunit", "Type": "string" }
            - {"Name": "providername", "Type": "string" }
            - {"Name": "publishername", "Type": "string" }
            - {"Name": "regionid", "Type": "string" }
            - {"Name": "regionname", "Type": "string" }
            - {"Name": "resourceid", "Type": "string" }
            - {"Name": "resourcename", "Type": "string" }
            - {"Name": "resourcetype", "Type": "string" }
            - {"Name": "servicecategory", "Type": "string" }
            - {"Name": "servicename", "Type": "string" }
            - {"Name": "skuid", "Type": "string" }
            - {"Name": "skupriceid", "Type": "string" }
            - {"Name": "subaccountid", "Type": "string" }
            - {"Name": "subaccountname", "Type": "string" }
            - {"Name": "tags", "Type": "map<string,string>" }
        PartitionKeys:
          - {"Name": "source_account_id", "Type": "string" }
          - {"Name": "report_name", "Type": "string" }
          - {"Name": "data", "Type": "string" }
          - {"Name": "billing_period", "Type": "string" }


  FOCUSCrawler:
    Type: AWS::Glue::Crawler
    Condition: DeployFOCUSTable
    Properties:
      Name:  !Sub "${ResourcePrefix}-DataExportFOCUSCrawler"
      Description: A recurring crawler that keeps your FOCUS table in Athena up-to-date.
      Role: !GetAtt CidDataExportCrawlerRole.Arn
      DatabaseName: !Ref CIDDatabase
      Targets:
        S3Targets:
          - Path: !Sub "s3://${DestinationS3}/focus/"
            Exclusions:
              - '**.json'
              - '**.yml'
              - '**.sql'
              - '**.csv'
              - '**.csv.metadata'
              - '**.gz'
              - '**.zip'
              - '**/cost_and_usage_data_status/*'
              - 'aws-programmatic-access-test-object'
      SchemaChangePolicy:
        DeleteBehavior: LOG
      RecrawlPolicy:
        RecrawlBehavior: CRAWL_EVERYTHING
      Schedule:
        ScheduleExpression: cron(0 2 * * ? *)
      Configuration: |
        {
          "Version":1.0,
          "Grouping": {
            "TableGroupingPolicy": "CombineCompatibleSchemas"
          },
          "CrawlerOutput":{
            "Tables":{
              "AddOrUpdateBehavior":"MergeNewColumns"
            }
          }
        }

###########################################################################
# Generic Resources
###########################################################################

  CidDataExportCrawlerRole:
    Type: AWS::IAM::Role
    Condition: DeployAnyTable
    Properties:
      AssumeRolePolicyDocument:
        Version: 2012-10-17
        Statement:
          - Effect: Allow
            Principal:
              Service:
                - glue.amazonaws.com
            Action:
              - 'sts:AssumeRole'
      Path: !Ref RolePath
      Policies:
        - PolicyName: CrawlerPolicy
          PolicyDocument:
            Version: 2012-10-17
            Statement:
              - Effect: Allow
                Action:
                  - 's3:GetObject'
                Resource: !Sub 'arn:${AWS::Partition}:s3:::${DestinationS3}/*'
              - Effect: Allow
                Action:
                  - 's3:ListBucket'
                Resource: !Sub 'arn:${AWS::Partition}:s3:::${DestinationS3}'
              - Effect: Allow
                Action:
                  - glue:GetDatabase
                  - glue:GetDatabases
                  - glue:UpdateDatabase
                  - glue:CreateTable
                  - glue:UpdateTable
                  - glue:GetTable
                  - glue:GetTables
                  - glue:BatchCreatePartition
                  - glue:CreatePartition
                  - glue:DeletePartition
                  - glue:BatchDeletePartition
                  - glue:UpdatePartition
                  - glue:GetPartition
                  - glue:GetPartitions
                  - glue:BatchGetPartition
                  - glue:ImportCatalogToGlue
                Resource:
                  - !Sub arn:${AWS::Partition}:glue:${AWS::Region}:${AWS::AccountId}:catalog
                  - !Sub arn:${AWS::Partition}:glue:${AWS::Region}:${AWS::AccountId}:database/${CIDDatabase}
                  - !Sub arn:${AWS::Partition}:glue:${AWS::Region}:${AWS::AccountId}:table/${CIDDatabase}/*
              - Effect: Allow
                Action:
                  - logs:CreateLogGroup
                  - logs:CreateLogStream
                Resource:
                  - !Sub 'arn:${AWS::Partition}:logs:${AWS::Region}:${AWS::AccountId}:log-group:/aws-glue/crawlers:*'
              - Effect: Allow
                Action:
                  - logs:PutLogEvents
                Resource:
                  - !Sub 'arn:${AWS::Partition}:logs:${AWS::Region}:${AWS::AccountId}:log-group:/aws-glue/crawlers:log-stream:*'

###########################################################################
# Analytics: used by CID team to track adoption, by retrieving AWS AccountId
###########################################################################

  CidLambdaAnalyticsRole: #Execution role for the custom resource CidLambdaAnalyticsExecutor
    Type: AWS::IAM::Role
    Properties:
      Path: !Sub /${ResourcePrefix}/
      #RoleName: CID-Analytics
      AssumeRolePolicyDocument:
        Version: 2012-10-17
        Statement:
          - Effect: Allow
            Principal:
              Service:
                - lambda.amazonaws.com
            Action:
              - sts:AssumeRole
      Policies:
        - PolicyName: "ExecutionDefault"
          PolicyDocument:
            Version: '2012-10-17'
            Statement:
            - Effect: Allow
              Action:
              - logs:CreateLogStream
              - logs:PutLogEvents
              - logs:CreateLogGroup
              Resource:
              - !Sub "arn:${AWS::Partition}:logs:${AWS::Region}:${AWS::AccountId}:log-group:/aws/lambda/${ResourcePrefix}-CID-Analytics"
              - !Sub "arn:${AWS::Partition}:logs:${AWS::Region}:${AWS::AccountId}:log-group:/aws/lambda/${ResourcePrefix}-CID-Analytics:*"
              - !Sub "arn:${AWS::Partition}:logs:${AWS::Region}:${AWS::AccountId}:log-group:/aws/lambda/${ResourcePrefix}-CID-Analytics:*:*"

  CidLambdaAnalytics:
    Type: AWS::Lambda::Function
    Properties:
      Runtime: python3.12
      FunctionName: !Sub ${ResourcePrefix}-CID-Analytics-DataExports
      Handler: index.lambda_handler
      MemorySize: 128
      Role: !GetAtt CidLambdaAnalyticsRole.Arn
      Timeout: 15
      Environment:
        Variables:
          API_ENDPOINT: https://okakvoavfg.execute-api.eu-west-1.amazonaws.com/
      Code:
        ZipFile: |
          import json
          import boto3
          import os
          import cfnresponse
          import urllib3
          import uuid

          http = urllib3.PoolManager()
          endpoint=os.environ["API_ENDPOINT"]
          account_id=boto3.client("sts").get_caller_identity()["Account"]

          def execute_request(action,dashboard_id,via_key):
              try:
                  message=None
                  payload={'dashboard_id': dashboard_id, 'account_id': account_id, via_key: 'CFN'}
                  encoded_data = json.dumps(payload).encode('utf-8')
                  r = http.request(action,endpoint,body=encoded_data,headers={'Content-Type': 'application/json'})
                  if r.status!=200:
                      message=f"This will not fail the deployment. There has been an issue logging action {action}  for dashboard {dashboard_id} and account {account_id}, server did not respond with a 200 response,actual  status: {r.status}, response data {r.data.decode('utf-8')}. This issue will be ignored"
              except urllib3.exceptions.HTTPError as e:
                message=f"Issue logging action {action}  for dashboard {dashboard_id} and account {account_id}, due to a urllib3 exception {str(e)} . This issue will be ignored"
              return message


          def register_deployment(action,dashboards):
              message=f"Successfully logged  {action} for {dashboards}"
              for dashboard_id in dashboards:
                  if action == 'CREATE':
                      message=execute_request('PUT',dashboard_id,'created_via')
                  elif action == 'UPDATE':
                      message=execute_request('PATCH',dashboard_id,'updated_via')
                  elif action == 'DELETE':
                      message=execute_request('DELETE',dashboard_id,'deleted_via')
                  if message is None:
                      message=f"Successfully logged  {action} for {dashboards} "
              #Do not stop deployment if we're not able to successfully record this deployment, still return true
              return ("True",message)


          def lambda_handler(event, context):
              if event['RequestType'] == 'Create':
                  res, reason = register_deployment('CREATE',event['ResourceProperties']['DeploymentType'])
              elif event['RequestType'] == 'Update':
                  res, reason = register_deployment('UPDATE',event['ResourceProperties']['DeploymentType'])
              elif event['RequestType'] == 'Delete':
                  res, reason = register_deployment('DELETE',event['ResourceProperties']['DeploymentType'])
              else:
                  res = False
                  reason = "Unknown operation: " + event['RequestType']

              response_data = {'Reason': reason}
              print(response_data)
              if 'PhysicalResourceId' in event.keys() and event['PhysicalResourceId'] is not None:
                  physicalResourceId=event['PhysicalResourceId']
              else:
                  physicalResourceId=str(uuid.uuid1())
              if res:
                  cfnresponse.send(event, context, cfnresponse.SUCCESS, response_data, physicalResourceId )
              else:
                  cfnresponse.send(event, context, cfnresponse.FAILED, response_data, physicalResourceId )
    Metadata:
      cfn_nag:
        rules_to_suppress:
          - id: 'W89'
            reason: "This Lambda does not require VPC"
          - id: 'W92'
            reason: "One Time execution. No need for ReservedConcurrentExecutions"

  CidLambdaAnalyticsExecutorForDataExports:
    Type: Custom::CidLambdaAnalyticsExecutorForDataExports
    Properties:
      ServiceToken: !GetAtt CidLambdaAnalytics.Arn
      DeploymentType:
        - !If [IsDestinationAccount,  "cid-dataexport-destination", !Ref 'AWS::NoValue']
        - !If [IsSourceAccount,       "cid-dataexport-source",      !Ref 'AWS::NoValue']

  DataExportsReadAccess:
    Type: AWS::IAM::ManagedPolicy
    Condition: DeployAnyTable
    Properties:
      ManagedPolicyName: !Sub ${ResourcePrefix}DataExportsReadAccess
      Description: 'Policy for QuickSight to allow DataExports access'
      PolicyDocument:
        Version: '2012-10-17'
        Statement:
          - Sid: AllowGlue
            Effect: Allow
            Action:
              - glue:GetPartition
              - glue:GetPartitions
              - glue:GetDatabase
              - glue:GetDatabases
              - glue:GetTable
              - glue:GetTables
            Resource:
              - !Sub arn:${AWS::Partition}:glue:${AWS::Region}:${AWS::AccountId}:catalog
              - Fn::Join:
                - ''
                - - !Sub arn:${AWS::Partition}:glue:${AWS::Region}:${AWS::AccountId}:table/
                  - !Join [ '_', !Split [ '-', !Sub '${ResourcePrefix}_data_export' ] ] # replace '-' to '_'
                  - '/*'
              - Fn::Join:
                - ''
                - - !Sub arn:${AWS::Partition}:glue:${AWS::Region}:${AWS::AccountId}:database/
                  - !Join [ '_', !Split [ '-', !Sub '${ResourcePrefix}_data_export' ] ] # replace '-' to '_'
          - Sid: AllowListBucket
            Effect: Allow
            Action: s3:ListBucket
            Resource:
              - !Sub arn:${AWS::Partition}:s3:::${ResourcePrefix}-${DestinationAccountId}-data-exports
          - Sid: AllowReadBucket
            Effect: Allow
            Action:
              - s3:GetObject
              - s3:GetObjectVersion
            Resource:
              - !Sub arn:${AWS::Partition}:s3:::${ResourcePrefix}-${DestinationAccountId}-data-exports/*

Outputs:
  AggregateBucketName:
    Description: Bucket with aggregate Data Exports
    Value: !Sub ${ResourcePrefix}-${DestinationAccountId}-data-exports
<<<<<<< HEAD
    Export: {Name: !Sub '${ResourcePrefix}-DataExports-AggregateBucketName'}
  LocalBucket:
    Condition: DeployDataExport
    Description: Local Bucket Name which replicate objects to centralized bucket
    Value: !Sub ${ResourcePrefix}-${AWS::AccountId}-data-local
  Database:
    Condition: DeployAnyTable
    Description: Database
    Value: !Sub "${ResourcePrefix}_data_export"
    Export: {Name: !Sub '${ResourcePrefix}-DataExports-Database'}
=======
    Export: { Name: 'cid-DataExports-Bucket'}
  Database:
    Description: Database for Data Exports
    Value:  !Join [ '_', !Split [ '-', !Sub '${ResourcePrefix}_data_export' ] ] # replace '-' to '_'
    Export: { Name: 'cid-DataExports-Database'}
  LocalAccountBucket:
    Condition: DeployDataExport
    Description: Local Bucket Name which replicate objects to centralized bucket
    Value: !Sub ${ResourcePrefix}-${AWS::AccountId}-data-local
  ReadAccessPolicyARN:
    Condition: DeployAnyTable
    Description: Policy to allow read access DataExports in S3 and Athena. Attach it to QuickSight role.
    Value: !Ref  DataExportsReadAccess
    Export: { Name: 'cid-DataExports-ReadAccessPolicyARN'}
>>>>>>> c0fd9aae
<|MERGE_RESOLUTION|>--- conflicted
+++ resolved
@@ -1136,18 +1136,6 @@
   AggregateBucketName:
     Description: Bucket with aggregate Data Exports
     Value: !Sub ${ResourcePrefix}-${DestinationAccountId}-data-exports
-<<<<<<< HEAD
-    Export: {Name: !Sub '${ResourcePrefix}-DataExports-AggregateBucketName'}
-  LocalBucket:
-    Condition: DeployDataExport
-    Description: Local Bucket Name which replicate objects to centralized bucket
-    Value: !Sub ${ResourcePrefix}-${AWS::AccountId}-data-local
-  Database:
-    Condition: DeployAnyTable
-    Description: Database
-    Value: !Sub "${ResourcePrefix}_data_export"
-    Export: {Name: !Sub '${ResourcePrefix}-DataExports-Database'}
-=======
     Export: { Name: 'cid-DataExports-Bucket'}
   Database:
     Description: Database for Data Exports
@@ -1161,5 +1149,4 @@
     Condition: DeployAnyTable
     Description: Policy to allow read access DataExports in S3 and Athena. Attach it to QuickSight role.
     Value: !Ref  DataExportsReadAccess
-    Export: { Name: 'cid-DataExports-ReadAccessPolicyARN'}
->>>>>>> c0fd9aae
+    Export: { Name: 'cid-DataExports-ReadAccessPolicyARN'}