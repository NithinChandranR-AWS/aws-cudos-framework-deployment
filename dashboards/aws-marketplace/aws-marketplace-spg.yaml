--- conflicted
+++ resolved
@@ -141,7 +141,6 @@
     data: |-
       CREATE OR REPLACE VIEW "${athena_database_name}".marketplace_view AS
       SELECT
-<<<<<<< HEAD
         split_part("billing_period", '-', 1) AS year
       , split_part("billing_period", '-', 2) AS month
       , bill_billing_period_start_date AS billing_period
@@ -166,32 +165,4 @@
       WHERE (((bill_billing_period_start_date >= (date_trunc('month', current_timestamp) - INTERVAL  '36' MONTH))
         AND (CAST(concat("billing_period", '-01') AS date) >= (date_trunc('month', current_date) - INTERVAL  '36' MONTH)))
         AND (bill_billing_entity = 'AWS Marketplace'))
-=======
-        "year" "year"
-      , "month" "month"
-      , "bill_billing_period_start_date" "billing_period"
-      , "date_trunc"('day', "line_item_usage_start_date") "usage_date"
-      , "bill_payer_account_id" "payer_account_id"
-      , "line_item_usage_account_id" "linked_account_id"
-      , "bill_invoice_id" "invoice_id"
-      , "line_item_line_item_type" "charge_type"
-      , (CASE WHEN ("line_item_line_item_type" = 'DiscountedUsage') THEN 'Running_Usage' WHEN ("line_item_line_item_type" = 'SavingsPlanCoveredUsage') THEN 'Running_Usage' WHEN ("line_item_line_item_type" = 'Usage') THEN 'Running_Usage' ELSE 'non_usage' END) "charge_category"
-      , "line_item_product_code" "product_code"
-      , "product_product_name" "product_name"
-      , (CASE WHEN (("bill_billing_entity" = 'AWS Marketplace') AND (NOT ("line_item_line_item_type" LIKE '%Discount%'))) THEN "Product_Product_Name" WHEN ("product_servicecode" = '') THEN "line_item_product_code" ELSE "product_servicecode" END) "service"
-      , "line_item_usage_type" "usage_type"
-      , CAST(from_iso8601_timestamp(split_part(identity_time_interval, '/', 1)) AS timestamp) "subscription_start_date"
-      , CAST(from_iso8601_timestamp(split_part(identity_time_interval, '/', 2)) AS timestamp) "subscription_end_date"
-      , "line_item_line_item_description" "item_description"
-      , "line_item_availability_zone" "availability_zone"
-      , "product_region" "region"
-      , "line_item_legal_entity" "legal_entity"
-      , "bill_billing_entity" "billing_entity"
-      , "pricing_unit" "pricing_unit"
-      , "sum"((CASE WHEN ("line_item_line_item_type" = 'SavingsPlanCoveredUsage') THEN "line_item_usage_amount" WHEN ("line_item_line_item_type" = 'DiscountedUsage') THEN "line_item_usage_amount" WHEN ("line_item_line_item_type" = 'Usage') THEN "line_item_usage_amount" ELSE 0 END)) "usage_quantity"
-      , "sum"("line_item_unblended_cost") "unblended_cost"
-      FROM
-        "${cur_table_name}"
-      WHERE ((("bill_billing_period_start_date" >= ("date_trunc"('month', current_timestamp) - INTERVAL  '36' MONTH)) AND (CAST("concat"("year", '-', "month", '-01') AS date) >= ("date_trunc"('month', current_date) - INTERVAL  '36' MONTH))) AND ("bill_billing_entity" = 'AWS Marketplace'))
->>>>>>> dc99f984
       GROUP BY 1, 2, 3, 4, 5, 6, 7, 8, 9, 10, 11, 12, 13, 14, 15, 16, 17, 18, 19, 20, 21