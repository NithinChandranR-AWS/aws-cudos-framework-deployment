import logging

import click

from cid.common import Cid
from cid.utils import get_parameters, set_parameters, get_latest_tool_version
from cid._version import __version__
from cid.exceptions import CidCritical, CidError

logger = logging.getLogger(__name__)
version = f'{__version__} Beta'
latest_version = get_latest_tool_version()
prog_name="CLOUD INTELLIGENCE DASHBOARDS (CID) CLI"
print(f'{prog_name} {version}\n')

if __version__ != latest_version and latest_version != 'UNDEFINED':
    
    print('\033[93mUPDATE AVAILABLE\033[0m')
    print(f'\033[93mA new version {latest_version} is available, please consider update cid-cmd package via pip\033[0m\n\n')
    logger.info(f'A new version {latest_version} is available, please consider update cid-cmd package via pip')

def cid_command(func):
    def wrapper(ctx, **kwargs):
        # Complete kwargs with other parameters
        if len(ctx.args) % 2 != 0:
            print(f"Unknown extra argument, or an option without value {ctx.args}")
            exit(-1)
        for i in range(0, len(ctx.args), 2):
            kwargs[ctx.args[i][2:].replace('-', '_')] = ctx.args[i+1]

        set_parameters(kwargs, all_yes=ctx.obj.all_yes)
        res = None
        try:
            res = func(ctx, **kwargs)
        except CidCritical as exc:
            logger.debug(exc, exc_info=True)
            logger.critical(exc)
        except CidError as exc:
            logger.debug(exc, exc_info=True)
            logger.error(exc)
        params = get_parameters()
        logger.info('Next time you can use following command:')
        logger.info('   cid-cmd ' + ctx.info_name
            + ''.join([f" --{k.replace('_','-')}" for k, v in ctx.params.items() if isinstance(v, bool) and v])
            + ''.join([f" --{k.replace('_','-')} '{v}'" for k, v in ctx.params.items() if not isinstance(v, bool) and v is not None])
            + ''.join([f" --{k} '{v}' " for k, v in params.items() if not isinstance(v, bool) and v is not None])
        )
        return res
    wrapper.__doc__ = func.__doc__
    wrapper.__name__ = func.__name__
    return main.command(
        context_settings=dict(
            ignore_unknown_options=True,
            allow_extra_args=True,
        )
    )(click.pass_context(wrapper))


@click.group()
@click.option('--profile_name', '--profile', help='AWS Profile name to use', default=None)
@click.option('--region_name', help="AWS Region (default:'us-east-1')", default=None)
@click.option('--aws_access_key_id', help='', default=None)
@click.option('--aws_secret_access_key', help='', default=None)
@click.option('--aws_session_token', help='', default=None)
@click.option('--log_filename', help='log file name', default='cid.log')
@click.option('-v', '--verbose', count=True)
@click.option('-y', '--yes', help='confirm all', is_flag=True, default=False)
@click.pass_context
def main(ctx, **kwargs):
    ctx.obj = Cid(**kwargs)


@click.option('-v', '--verbose', count=True)
@click.option('-y', '--yes', help='confirm all', is_flag=True, default=False)
@cid_command
def map(ctx, **kwargs):
    """Create account mapping

    \b
    Command options:
     --cur-table-name TEXT                 CUR table name
     --athena-database TEXT                Athena database
     --glue-data-catalog TEXT              Glue data catalog
     --account-map-source TEXT             csv, dummy, organization (if autodiscovery impossible)
     --account-map-file TEXT               csv file path relative to current directory (if autodiscovery impossible and csv selected as a source )
    """
    ctx.obj.map(**kwargs)


@click.option('-v', '--verbose', count=True)
@click.option('-y', '--yes', help='confirm all', is_flag=True, default=False)
@cid_command
def csv2view(ctx, **kwargs):
    """Create account sql code from CSV file

    \b
    Command options:
     --input                         csv file
     --name                          Athena View name
    """
    ctx.obj.csv2view(**kwargs)


@click.option('-v', '--verbose', count=True)
@click.option('-y', '--yes', help='confirm all', is_flag=True, default=False)
@click.option('--share-with-account', help='Share dashboard with all users in the current account', is_flag=True, default=None)
@click.option('--quicksight-delete-failed-datasource', help='Delete datasoruce if creation failed', is_flag=True, default=None)
@cid_command
def deploy(ctx, **kwargs):
    """Deploy Dashboard
    
    \b
    Command options:
     --dashboard-id TEXT                   QuickSight dashboard id (cudos, cost_intelligence_dashboard, kpi_dashboard, ta-organizational-view, trends-dashboard etc)
     --athena-database TEXT                Athena database
     --athena-workgroup TEXT               Athena workgroup
     --glue-data-catalog TEXT              Glue data catalog
     --cur-table-name TEXT                 CUR table name
<<<<<<< HEAD
     --quicksight-datasource-role-arn      An arn of IAM role for QuickSight Datasource. If not provided a new IAM role will be created.
     --quicksight-datasource-id TEXT       QuickSight Datasource ARN (if not found one with provided Athena workgroup)
     --quicksight-group TEXT               A QuickSight Group that will own all objects created in Quicksight
     --quicksight-user TEXT                A QuickSight user that will own all objects created in Quicksight. You can provide value 'current user' (with space) to use the current IAM user as owner.
=======
     --quicksight-datasource-id TEXT       QuickSight Datasource ARN (if not found one with provided Athena workgroup)
     --quicksight-user TEXT                QuickSight user
>>>>>>> 2dbc69a0
     --dataset-{dataset_name}-id TEXT      QuickSight dataset id for a specific dataset
     --view-{view_name}-{parameter} TEXT   a custom parameter for a view creation, can use variable: {account_id}
     --account-map-source TEXT             csv, dummy, organization (if autodiscovery impossible)
     --account-map-file TEXT               csv file path relative to current directory (if autodiscovery impossible and csv selected as a source )
     --resources TEXT                      CID resources yaml file or url
    """
    ctx.obj.deploy(**kwargs)


@click.option('-v', '--verbose', count=True)
@click.option('-y', '--yes', help='confirm all', is_flag=True, default=False)
@cid_command
def export(ctx, **kwargs):
    """Expot Dashboard
    
    \b
    Command options:
        --analysis-name       Analysis you want to share (not needed if analysis-id is provided).
        --analysis-id         ID of analysis you want to share (open analysis in browser and copy id from url)
        --template-id         Template Id
        --dashboard-id        Target Dashboard Id
        --template-version    Version description vX.Y.Z
        --reader-account      Account id with howm you want to share or *
        --output              A filename (.yaml)
    """
    ctx.obj.export(**kwargs)


@click.option('--dashboard-id', help='QuickSight dashboard id', default=None)
@click.option('-v', '--verbose', count=True)
@click.option('-y', '--yes', help='confirm all', is_flag=True, default=False)
@cid_command
def status(ctx, dashboard_id, **kwargs):
    """Show Dashboard status"""
    ctx.obj.status(dashboard_id, **kwargs)


@click.option('--dashboard-id', help='QuickSight dashboard id', default=None)
@click.option('-v', '--verbose', count=True)
@click.option('-y', '--yes', help='confirm all', is_flag=True, default=False)
@cid_command
def delete(ctx, dashboard_id, **kwargs):
    """Delete Dashboard and all dependencies unused by other CID-managed dasboards
    (including QuickSight datasets, Athena views and tables)

    \b
    Command options:
     --dashboard-id TEXT                   QuickSight dashboard id (cudos, cost_intelligence_dashboard, kpi_dashboard, ta-organizational-view, trends-dashboard etc)
     --athena-database TEXT                Athena database
     """
    ctx.obj.delete(dashboard_id, **kwargs)


@click.option('-v', '--verbose', count=True)
@click.option('-y', '--yes', help='confirm all', is_flag=True, default=False)
@click.option('--dashboard-id', help='QuickSight dashboard id', default=None)
@click.option('--force/--noforce', help='allow selecting  up to date dashboards (flags must be before options)', default=False)
@click.option('--recursive/--norecursive', help='Recursive update all Datasets and Views (flags must be before options)', default=False)
@cid_command
def update(ctx, dashboard_id, force, recursive, **kwargs):
    """Update Dashboard"""
    ctx.obj.update(dashboard_id, force=force, recursive=recursive, **kwargs)


@click.option('-v', '--verbose', count=True)
@click.option('-y', '--yes', help='confirm all', is_flag=True, default=False)
@click.option('--dashboard-id', help='QuickSight dashboard id', default=None)
@cid_command
def open(ctx, dashboard_id, **kwargs):
    """Open Dashboard in browser"""
    ctx.obj.open(dashboard_id, **kwargs)


@click.option('-v', '--verbose', count=True)
@click.option('-y', '--yes', help='confirm all', is_flag=True, default=False)
@cid_command
def cleanup(ctx, **kwargs):
    """Delete unused resources (QuickSight datasets, Athena views)"""
    ctx.obj.cleanup(**kwargs)


@click.option('-v', '--verbose', count=True)
@click.option('-y', '--yes', help='confirm all', is_flag=True, default=False)
@click.option('--dashboard-id', help='QuickSight dashboard id', default=None)
@click.option('--share-method', help='Sharing method', default=None, type=click.Choice(['folder', 'user', 'account']))
@click.option('--folder-method', help='Folder to use', default=None, type=click.Choice(['new', 'existing']))
@click.option('--folder-id', help='QuickSight folder id (existing)', default=None)
@click.option('--folder-name', help='QuickSight folder name (new)', default=None)
@click.option('--quicksight-user', help='QuickSight user', default=None)
@cid_command
def share(ctx, dashboard_id, **kwargs):
    """Share QuickSight resources (Dashboard, Datasets, DataSource)"""
    
    ctx.obj.share(dashboard_id)

if __name__ == '__main__':
    main()<|MERGE_RESOLUTION|>--- conflicted
+++ resolved
@@ -116,15 +116,10 @@
      --athena-workgroup TEXT               Athena workgroup
      --glue-data-catalog TEXT              Glue data catalog
      --cur-table-name TEXT                 CUR table name
-<<<<<<< HEAD
      --quicksight-datasource-role-arn      An arn of IAM role for QuickSight Datasource. If not provided a new IAM role will be created.
      --quicksight-datasource-id TEXT       QuickSight Datasource ARN (if not found one with provided Athena workgroup)
      --quicksight-group TEXT               A QuickSight Group that will own all objects created in Quicksight
      --quicksight-user TEXT                A QuickSight user that will own all objects created in Quicksight. You can provide value 'current user' (with space) to use the current IAM user as owner.
-=======
-     --quicksight-datasource-id TEXT       QuickSight Datasource ARN (if not found one with provided Athena workgroup)
-     --quicksight-user TEXT                QuickSight user
->>>>>>> 2dbc69a0
      --dataset-{dataset_name}-id TEXT      QuickSight dataset id for a specific dataset
      --view-{view_name}-{parameter} TEXT   a custom parameter for a view creation, can use variable: {account_id}
      --account-map-source TEXT             csv, dummy, organization (if autodiscovery impossible)
