--- conflicted
+++ resolved
@@ -1261,10 +1261,7 @@
                     if found_datasets:
                         schemas = list(set(sum([d.schemas for d in found_datasets], [])))
                         datasources = list(set(sum([d.datasources for d in found_datasets], [])))
-<<<<<<< HEAD
-=======
                         logger.debug(f'Found following schemas={schemas}, related to dataset with name {dataset_name}')
->>>>>>> 6a9f0977
                 logger.info(f'Found {len(datasources)} Athena DataSources related to the DataSet {dataset_name}')
 
                 if not get_parameters().get('athena-database') and len(schemas) == 1 and schemas[0]:
