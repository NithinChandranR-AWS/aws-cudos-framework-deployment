--- conflicted
+++ resolved
@@ -237,7 +237,6 @@
             cur_tables = [tab for tab in all_tables if self.table_is_cur(table=tab)]
 
             if not cur_tables:
-<<<<<<< HEAD
                 logger.warning(f'CUR table not found. (scanned {len(all_tables)} tables in Athena Database {self.athena.DatabaseName} in {self.athena.region}). But none has required fields: {self.curRequiredColumns}.')
 
             choices = sorted([v.get('Name') for v in cur_tables], reverse=True)
@@ -252,20 +251,6 @@
             else:
                 self._tableName = answer
             self._metadata = self.athena.get_table_metadata(self._tableName)
-=======
-                raise CidCritical(f'CUR table not found. (scanned {len(all_tables)} tables in Athena Database {self.athena.DatabaseName} in {self.athena.region}). But none has required fields: {self.cur_minimal_required_columns}.')
-            if len(cur_tables) == 1:
-                self._metadata = cur_tables[0]
-                self._tableName = self._metadata.get('Name')
-                logger.info('1 CUR table found: %s', self._tableName)
-            elif len(cur_tables) > 1:
-                self._tableName =  get_parameter(
-                    param_name='cur-table-name',
-                    message="Multiple CUR tables found, please select one",
-                    choices=sorted([v.get('Name') for v in cur_tables], reverse=True),
-                )
-                self._metadata = self.athena.get_table_metadata(self._tableName)
->>>>>>> 6d8f3143
         return self._metadata
 
     @property
