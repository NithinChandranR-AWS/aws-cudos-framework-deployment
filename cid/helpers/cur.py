--- conflicted
+++ resolved
@@ -306,7 +306,6 @@
         """get Athena metadata for the view of CUR """
         if self._metadata:
             return self._metadata
-<<<<<<< HEAD
         self.cur = CUR(self.athena, self.glue)
         if self.cur.version != self.target_cur_version:
             cid_print(f'CUR{self.cur.version} ({self.athena.DatabaseName}.{self.cur.table_name}) provided but {self.target_cur_version} is needed. CUR Proxy view will be used.')
@@ -316,43 +315,7 @@
         except self.athena.client.exceptions.MetadataException: # if no table - create it
             self.proxy.create_or_update_view()
             self._metadata = self.athena.get_table_metadata(self.proxy.name)
-=======
-
-        if get_parameters().get('cur-table-name'):
-            table_name = get_parameters().get('cur-table-name')
-            try:
-                self._metadata = self.athena.get_table_metadata(table_name)
-            except self.athena.client.exceptions.ResourceNotFoundException as exc:
-                raise CidCritical(f'Provided cur-table-name "{table_name}" is not found. Please make sure the table exists.') from exc
-            except self.athena.client.exceptions.MetadataException as exc:
-                raise CidCritical(f'Provided cur-table-name "{table_name}" is not found in database "{self.athena.DatabaseName}". Please make sure the table exists. Also if you use LakeFormation, make sure that the user is granted with read rights.') from exc
-            res, message = self.table_is_cur(table=self._metadata, return_reason=True)
-            if not res:
-                raise CidCritical(f'Table {table_name} does not look like CUR. {message}')
-        else:
-            # Look all tables and filter ones with CUR fields
-            all_tables = self.athena.list_table_metadata()
-            if not all_tables:
-                logger.warning(
-                    f'No tables found in Athena Database {self.athena.DatabaseName} in {self.athena.region}.'
-                    f' (Hint: If you see tables in this Database, please check AWS Lake Formation permissions)'
-                )
-            cur_tables = [tab for tab in all_tables if self.table_is_cur(table=tab)]
-
-            if not cur_tables:
-                raise CidCritical(f'CUR table not found. (scanned {len(all_tables)} tables in Athena Database {self.athena.DatabaseName} in {self.athena.region}). But none has required fields: {self.cur_minimal_required_columns}.')
-
-            choices = sorted([tab.get('Name') for tab in cur_tables], reverse=True)
-
-            answer =  get_parameter(
-                param_name='cur-table-name',
-                message="Please select CUR",
-                choices=choices + ['<CREATE CUR TABLE AND CRAWLER>'],
-            )
-            if answer == '<CREATE CUR TABLE AND CRAWLER>':
-                raise CidCritical('CUR creation was requested') # to be captured in common.py
-            self._metadata = self.athena.get_table_metadata(answer)
->>>>>>> c0fd9aae
+
         return self._metadata
 
     def ensure_columns(self, columns):
