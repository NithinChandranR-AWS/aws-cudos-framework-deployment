--- conflicted
+++ resolved
@@ -202,19 +202,11 @@
                 logger.debug(e, exc_info=True)
                 logger.info(f'Unable to describe template {_template_id}, {e}')
         if not _definition:
-<<<<<<< HEAD
-            logger.info(f'Unsupported dashboard "{dashboard.name}" ({dashboard.deployedTemplate.arn if dashboard.deployedTemplate else None})')
-        else:
-            logger.info(f'Supported dashboard "{dashboard.name}" ({dashboard.deployedTemplate.arn if dashboard.deployedTemplate else None})')
-            dashboard.definition = _definition
-            logger.info(f'Found definition for "{dashboard.name}" ({dashboard.deployedTemplate.arn if dashboard.deployedTemplate else None})')
-=======
             logger.info(f'Unsupported dashboard "{dashboard.name}" ({dashboard.template_arn})')
         else:
             logger.info(f'Supported dashboard "{dashboard.name}" ({dashboard.template_arn})')
             dashboard.definition = _definition
             logger.info(f'Found definition for "{dashboard.name}" ({dashboard.template_arn})')
->>>>>>> 6c83d56b
             for dataset in dashboard.version.get('DataSetArns'):
                 dataset_id = dataset.split('/')[-1]
                 try:
