--- conflicted
+++ resolved
@@ -220,33 +220,8 @@
 
     def discover_dashboard(self, dashboard_id: str, refresh: bool = False) -> Dashboard:
         """Discover a single dashboard: describe and pull downstream info (datasets, related templates and views) """
-<<<<<<< HEAD
         if dashboard_id not in self.supported_dashboard_ids and not get_parameters().get('detect-dashboards-by-template'):
             logger.trace(f'Skipping {dashboard_id} as it is not supported dashboard id. To detect by template use --detect-dashboards-by-template yes')
-=======
-
-        def _safe_int(value, default=None):
-            """Safe int from string"""
-            return int(str(value)) if str(value).isdecimal() else default
-
-        dashboard = self.describe_dashboard(DashboardId=dashboardId)
-        if not dashboard:
-            raise CidCritical(f'Dashboard {dashboardId} was not found')
-        # Look for dashboard definition by DashboardId in the catalog of supported dashboards (the currently available definitions in their latest public version)
-        # This definition can be used to determine the gap between the latest public version and the currently deployed version
-        _definition = self.get_supported_dashboard_definition(dashboard.id)
-        if not _definition:
-            # Look for dashboard definition by templateId.
-            # This is for a specific use-case when a dashboard with another id points to managed template
-            source_arn = dashboard.raw.get('Version', {}).get('SourceEntityArn', '')
-            if source_arn:
-                template_id = source_arn.split('/version/')[0].split('/')[-1]
-                template_account = source_arn.split(':').pop(4)
-                logger.info(template_id)
-                _definition = next((v for v in self.supported_dashboards.values() if 'templateId' in v and v['templateId'] == template_id), None)
-        if not _definition:
-            logger.info(f'Unsupported dashboard "{dashboard.name}" ({dashboard.template_arn})')
->>>>>>> 0bf25693
             return None
         logger.trace(f'Describing {dashboard_id}')
         dashboard = self.describe_dashboard(DashboardId=dashboard_id)
@@ -532,14 +507,6 @@
             for dashboard_id in refresh_overrides:
                 if dashboard_id in self._dashboards:
                     del self._dashboards[dashboard_id]
-<<<<<<< HEAD
-        logger.info('Discovering deployed dashboards')
-        deployed_dashboards = self.list_dashboards()
-        logger.debug(f'Found {len(deployed_dashboards)} deployed dashboards')
-        logger.trace(deployed_dashboards)
-        bar = tqdm(deployed_dashboards, desc='Discovering Dashboards', leave=False)
-        for dashboard in bar:
-=======
         logger.debug('Discovering deployed dashboards')
         all_dashboards_ids = [d.get('DashboardId') for d in self.list_dashboards()]
         if scan_all:
@@ -549,7 +516,6 @@
         logger.info(f'Found {len(dashboards_ids)} deployed dashboards')
         bar = tqdm(dashboards_ids, desc='Discovering Dashboards', leave=False)
         for dashboard_id in bar:
->>>>>>> 0bf25693
             # Discover found dashboards
             bar.set_description(f'Discovering {dashboard_id[:10]:<10}', refresh=True)
             logger.debug(f'Discovering "{dashboard_id}"')
@@ -669,17 +635,7 @@
                 return group
 
     def list_data_sets(self):
-<<<<<<< HEAD
         return self.client.get_paginator('list_data_sets').paginate(AwsAccountId=self.account_id).search('DataSetSummaries')
-=======
-        try:
-            return list(self.client.get_paginator('list_data_sets').paginate(AwsAccountId=self.account_id).search('DataSetSummaries'))
-        except self.client.exceptions.AccessDeniedException:
-            raise
-        except Exception as exc:
-            logger.debug(exc, exc_info=True)
-            return None
->>>>>>> 0bf25693
 
 
     def list_folders(self) -> list:
