import re
import json
import uuid
import time
import logging
from pkg_resources import resource_string
from string import Template
from typing import Dict, List, Union

import click

from cid.base import CidBase
from cid.helpers import diff, timezone, randtime
from cid.helpers.quicksight.dashboard import Dashboard
from cid.helpers.quicksight.dataset import Dataset
from cid.helpers.quicksight.datasource import Datasource
from cid.helpers.quicksight.template import Template as CidQsTemplate
from cid.utils import get_parameter, get_parameters, exec_env, cid_print
from cid.exceptions import CidCritical, CidError

logger = logging.getLogger(__name__)

class QuickSight(CidBase):
    # Define defaults
    cidAccountId = '223485597511'
    _AthenaWorkGroup: str = None
    _dashboards: Dict[str, Dashboard] = None
    _datasets: Dict[str, Dataset] = None
    _datasources: Dict[str, Datasource] = None
    _templates: Dict[str, CidQsTemplate] = dict()
    _identityRegion: str = None
    _user: dict = None
    _principal_arn: dict = None
    _group: dict = None
    client = None

    def __init__(self, session, resources=None) -> None:
        self._resources = resources
        super().__init__(session)

        # QuickSight clients
        logger.info('Creating QuickSight client')
        self.client = self.session.client('quicksight')
        self.identityClient = self.session.client('quicksight', region_name=self.identityRegion)


    @property
    def AthenaWorkGroup(self) -> str:
        return self._AthenaWorkGroup
    
    @AthenaWorkGroup.setter
    def AthenaWorkGroup(self, value):
        self._AthenaWorkGroup = value

    @property
    def user(self) -> dict:
        if not self._user:
            username = get_parameters().get('quicksight-user', self.username)
            if username:
                try:
                    self._user =  self.describe_user(username)
                except Exception as exc:
                    logger.debug(exc, exc_info=True)
                    logger.error(f'Failed to find your QuickSight username ({exc}). Is QuickSight activated?')
        return self._user

    @property
    def group(self) -> dict:
        if not self._group:
            groupname = get_parameters().get('quicksight-group', None)
            if groupname:
                try:
                    self._group =  self.describe_group(groupname)
                except Exception as exc:
                    logger.debug(exc, stack_info=True)
                    logger.error(f'Failed to find your QuickSight groupname ({exc}). Is QuickSight activated?')
        return self._group

    @property
    def identityRegion(self) -> str:
        if not self._identityRegion:
            try:
                logger.info(f'Detecting QuickSight identity region, trying {self.region}')
                username = get_parameters().get('quicksight-user', self.username)
                parameters = {
                    'AwsAccountId': self.account_id,
                    'UserName': username,
                    'Namespace': 'default'
                }
                self.client.describe_user(**parameters)
                self._identityRegion = self.region
            except self.client.exceptions.AccessDeniedException as e:
                logger.debug(e)
                pattern = f'Operation is being called from endpoint {self.region}, but your identity region is (.*). Please use the (.*) endpoint.'
                match = re.search(pattern, e.response['Error']['Message'])
                if match:
                    logger.info(f'Switching QuickSight identity region to {match.group(1)}')
                    self._identityRegion = match.group(1)
                else:
                    raise
            except self.client.exceptions.ResourceNotFoundException:
                logger.info(f'QuickSight identity region detection failed, using {self.region}')
                self._identityRegion = self.region
            except Exception as e:
                logger.debug(e, exc_info=True)
                logger.info(f'QuickSight identity region detection failed, using {self.region}')
                self._identityRegion = self.region
            logger.info(f'Using QuickSight identity region: {self._identityRegion}')
        return self._identityRegion

    @property
    def edition(self) -> Union[str, None]:
        if not hasattr(self, '_subscription_info'):
            self._subscription_info = self.describe_account_subscription()
        return self._subscription_info.get('Edition')

    @property
    def supported_dashboards(self) -> dict:
        return self._resources.get('dashboards')

    @property
    def supported_datasets(self) -> dict:
        return self._resources.get('datasets')

    @property
    def supported_views(self) -> dict:
        return self._resources.get('views')

    @property
    def dashboards(self) -> Dict[str, Dashboard]:
        """Returns a list of deployed dashboards"""
        if self._dashboards is None:
            self.discover_dashboards()
        return self._dashboards

    @property
    def datasets(self) -> Dict[str, Dataset]:
        """Returns a list of deployed dashboards"""
        if self._datasets is None:
            self.discover_datasets()
        return self._datasets or {}

    @property
    def athena_datasources(self) -> Dict[str, Datasource]:
        """Returns a list of existing athena datasources"""
        return {d.id: d for d in self.get_datasources(type='ATHENA')}

    @property
    def datasources(self) -> Dict[str, Datasource]:
        """Returns a list of existing datasources"""
        if self._datasources is None:
            logger.info(f"Discovering datasources for account {self.account_id}")
            self.discover_data_sources()

        return self._datasources


    def ensure_subscription(self) -> None:
        """Ensure that the QuickSight subscription is active"""

        if not self.edition:
            raise CidCritical('QuickSight is not activated')
        elif self.edition != 'STANDARD':
            logger.info(f'QuickSight subscription: {self._subscription_info}')
        else:
            raise CidCritical(f'QuickSight Enterprise edition is required, you have {self.edition}')

    def describe_account_subscription(self) -> dict:
        """Returns the account subscription details"""
        result = dict()

        try:
            result = self.client.describe_account_subscription(AwsAccountId=self.account_id).get('AccountInfo')
        except self.client.exceptions.AccessDeniedException as e:
            """
            In case we lack privileges to DescribeAccountSubscription API
            we use ListDashboards API call that throws UnsupportedUserEditionException
            in case the account doesn't have Enterprise edition
            """
            logger.info('Insufficient privileges to describe account subscription, working around')
            try:
                self.client.list_dashboards(AwsAccountId=self.account_id).get('AccountInfo')
                result = {'Edition': 'ENTERPRISE'}
            except self.client.exceptions.UnsupportedUserEditionException as e:
                logger.debug(f'UnsupportedUserEditionException means edition is STANDARD: {e}')
                result = {'Edition': 'STANDARD'}
        except self.client.exceptions.ResourceNotFoundException as e:
            logger.debug(e, exc_info=True)
            logger.info('QuickSight not activated')
        except Exception as e:
            logger.debug(e, exc_info=True)
        return result


    def discover_dashboard(self, dashboardId: str) -> Dashboard:
        """Discover a single dashboard: describe and pull downstream info (datasets, related templates and views) """

        def _safe_int(value, default=None):
            """Safe int from string"""
            return int(str(value)) if str(value).isdecimal() else default

        dashboard = self.describe_dashboard(DashboardId=dashboardId)
        if not dashboard:
            raise CidCritical(f'Dashboard {dashboardId} was not found')
        # Look for dashboard definition by DashboardId
        _definition = next((v for v in self.supported_dashboards.values() if v['dashboardId'] == dashboard.id), None)
        if not _definition:
            # Look for dashboard definition by templateId.
            # This is for a specific usecase when a dashboard with another id points to managed template
            source_arn = dashboard.raw.get('Version', {}).get('SourceEntityArn', '')
            if source_arn:
                template_id = source_arn.split('/version/')[0].split('/')[-1]
                template_account = source_arn.split(':').pop(4)
                logger.info(template_id)
                _definition = next((v for v in self.supported_dashboards.values() if 'templateId' in v and v['templateId'] == template_id), None)
        if not _definition:
            logger.info(f'Unsupported dashboard "{dashboard.name}" ({dashboard.template_arn})')
            return None

        logger.info(f'Supported dashboard "{dashboard.name}" ({dashboard.template_arn})')
        dashboard.definition = _definition
        logger.info(f'Found definition for "{dashboard.name}" ({dashboard.template_arn})')

        # Check for extra informations from resource definition
        version_obj = _definition.get('versions', dict())
        min_template_version = _safe_int(version_obj.get('minTemplateVersion'))
        default_description_version = version_obj.get('minTemplateDescription')

        # Fetch template referenced as dashboard source (if any)
        _template_arn = dashboard.version.get('SourceEntityArn')
        if _template_arn and isinstance(_template_arn, str) \
            and len(_template_arn.split(':')) > 5 \
            and _template_arn.split(':')[5].startswith('template/'):

            params = {
                "template_id": _template_arn.split('/')[1],
                "account_id": _template_arn.split(':')[4],
                "region": _template_arn.split(':')[3]
            }

            if '/version/' in _template_arn:
                params['version_number'] = _safe_int(_template_arn.split('/version/')[-1])
            elif min_template_version:
                logger.info(f"Using default version number {min_template_version} in place")
                params['version_number'] = min_template_version

            if 'version_number' in params:
                try:
                    _template = self.describe_template(**params)
                    if isinstance(_template, CidQsTemplate):
                        dashboard.deployedTemplate = _template
                except Exception as e:
                    logger.debug(e, exc_info=True)
                    logger.info(f'Unable to describe template for {dashboardId}, {e}')
            else:
                logger.info("Minimum template version could not be found for Dashboard {dashboardId}: {_template_arn}, deployed template could not be described")


        # Fetch datasets
        for dataset in dashboard.version.get('DataSetArns'):
            dataset_id = dataset.split('/')[-1]
            try:
                _dataset = self.describe_dataset(id=dataset_id)
                if not isinstance(_dataset, Dataset):
                    logger.info(f'Dataset "{dataset_id}" is missing')
                else:
                    logger.info(f"Detected dataset: \"{_dataset.name}\" ({_dataset.id} in {dashboard.name})")
                    dashboard.datasets.update({_dataset.name: _dataset.id})
            except self.client.exceptions.AccessDeniedException:
                logger.info(f'Access denied describing DataSetId {dataset_id} for Dashboard {dashboardId}')
            except self.client.exceptions.InvalidParameterValueException:
                logger.info(f'Invalid dataset {dataset_id}')
        logger.info(f"{dashboard.name} has {len(dashboard.datasets)} datasets")

        # Fetch the latest version of sourceTemplate referenced in definition
        source_template_account_id = _definition.get('sourceAccountId')
        template_id = _definition.get('templateId')
        region = _definition.get('region', 'us-east-1')
        if template_id:
            try:
                logger.debug(f'Loading latest source template {template_id} from source account {source_template_account_id} in {region}')
                template = self.describe_template(template_id, account_id=source_template_account_id, region=region)
                dashboard.sourceTemplate = template
            except Exception as e:
                logger.debug(e, exc_info=True)
                logger.info(f'Unable to describe template {template_id} in {source_template_account_id} ({region})')

        # Checking for version override in template definition
        for dashboard_template in [dashboard.deployedTemplate, dashboard.sourceTemplate]:
            if not isinstance(dashboard_template, CidQsTemplate)\
                or int(dashboard_template.version) <= 0 \
                or not version_obj:
                    continue

            logger.debug("versions object found in template")
            version_map = version_obj.get('versionMap', dict())
            description_override = version_map.get(int(dashboard_template.version))

            try:
                if description_override:
                    logger.info(f"Template description is overrided with: {description_override}")
                    description_override = str(description_override)
                    dashboard_template.raw['Version']['Description'] = description_override
                else:
                    if min_template_version and default_description_version:
                        if int(dashboard_template.version) <= min_template_version:
                            logger.info(f"The template version does not provide cid_version in description, using the default template description: {default_description_version}")
                            dashboard_template.raw['Version']['Description'] = default_description_version
            except ValueError as val_error:
                logger.debug(val_error,  exc_info=True)
                logger.info("The provided values of the versions object are not well formed, please use int for template version and str for template description")
            except Exception as e:
                logger.debug(e, exc_info=True)
                logger.info("Unable to override template description")

        # Fetch all views recursively
        all_views = []
        def _recoursive_add_view(view):
            all_views.append(view)
            for dep_view in (self.supported_views.get(view) or {}).get('dependsOn', {}).get('views', []):
                _recoursive_add_view(dep_view)
        for dataset_name in dashboard.datasets.keys():
            for view in (self.supported_datasets.get(dataset_name) or {}).get('dependsOn', {}).get('views', []):
                _recoursive_add_view(view)
        dashboard.views = all_views
        self._dashboards = self._dashboards or {}
        self._dashboards[dashboardId] = dashboard
        logger.info(f'"{dashboard.name}" ({dashboardId}) discover complete')
        return dashboard

    def ensure_group_exists(self, groupname='cid-owners', description='Created by Cloud Intelligence Dashboards'):
        try:
            group = self.identityClient.describe_group(
                AwsAccountId=self.account_id,
                Namespace='default',
                GroupName=groupname
            ).get('Group')
        except self.client.exceptions.ResourceNotFoundException:
            group = self.identityClient.create_group(
                AwsAccountId=self.account_id,
                GroupName=groupname,
                Namespace='default',
                Description=description,
            ).get('Group')
        except self.client.exceptions.AccessDeniedException as e:
            raise CidCritical('Cannot access groups. (AccessDenied). Please use quicksight-user parameter '
                'or ensure you have permissions quicksight::DescribeGroup and quicksight::CreateGroup')
        return group


    def get_principal_arn(self):
        if self._principal_arn:
            return self._principal_arn

        if self.group and self.user:
            raise CidCritical('provided both quicksight-group and quicksight-user. Please keep just one.')
        if self.group:
            self._principal_arn = self.group.get('Arn')
        elif self.user:
            self._principal_arn = self.user.get('Arn')

        if self._principal_arn:
            return self._principal_arn

        # No parameters provided, let's ask user. Following parameter is not supposed to be used by CLI users.
        quicksight_owner = get_parameter('quicksight-owner-choice',
            message='You have not provided quicksight-user or quicksight-group. Do you what your objects to be owned by a user or a group?',
            choices=[
                'group cid-owners (recommended)',
                f'current user {self.username}',
                'other user'],
            default='group cid-owners (recommended)'
        )

        if quicksight_owner.startswith("current user"):
            username = self.username # try with default user, works for IAM users
            if username:
                try:
                    self._user =  self.describe_user(username)
                except Exception as exc:
                    logger.debug(exc, stack_info=True)
                    logger.error(f'Failed to find your QuickSight username ({exc}). Is QuickSight activated?')
            if not self._user:
                self._user = self.select_user()
            if not self._user:
                logger.critical('Cannot get QuickSight username. Is Enteprise subscription activated in QuickSight?')
                exit(1)
            logger.info(f"Using QuickSight user {self._user.get('UserName')}")
            self._principal_arn = self._user.get('Arn')

        elif quicksight_owner.startswith("other user"):
            self._user = self.select_user()
            if not self._user:
                logger.critical('Cannot get QuickSight username. Is Enteprise subscription activated in QuickSight?')
                exit(1)
            self._principal_arn = self._user.get('Arn')

        elif quicksight_owner.startswith("group cid-owners"):
            group = self.ensure_group_exists('cid-owners')
            self._principal_arn = group.get('Arn')

        if not self._principal_arn:
            logger.critical('Cannot find principal_arn. Please provide --quicksight-username or --quicksight-groupname')
            exit(1)

        return self._principal_arn



    def create_data_source(self, athena_workgroup, datasource_id: str=None, role_arn: str=None) -> Datasource:
        """Create a new data source"""
        logger.info('Creating Athena data source')

        columns_tpl = {
            'PrincipalArn': self.get_principal_arn()
        }
        data_source_permissions_tpl = Template(resource_string(
            package_or_requirement='cid.builtin.core',
            resource_name=f'data/permissions/data_source_permissions.json',
        ).decode('utf-8'))
        data_source_permissions = json.loads(data_source_permissions_tpl.safe_substitute(columns_tpl))
        datasource_name = datasource_id or "CID Athena"
        datasource_id = datasource_id or str(uuid.uuid4())
        params = {
            "AwsAccountId": self.account_id,
            "DataSourceId": datasource_id,
            "Name": datasource_name,
            "Type": "ATHENA",
            "DataSourceParameters": {
                "AthenaParameters": {
                    "WorkGroup": athena_workgroup,
                }
            },
            "Permissions": [
                data_source_permissions
            ]
        }
        if role_arn:
            params['DataSourceParameters']['AthenaParameters']['RoleArn'] = role_arn
        try:
            logger.info(f'Creating data source {params}')
            create_status = self.client.create_data_source(**params)
            logger.debug(f'Data source creation result {create_status}')
            # Wait for the datasource completion
            while True:
                time.sleep(1)
                datasource = self.describe_data_source(datasource_id, update=True)
                logger.debug(f'Waiting for datasource {datasource_id}. current status={datasource.status}')
                if not datasource.status.endswith('IN_PROGRESS'):
                    break
            if not datasource.is_healthy:
                logger.error(f'Data source creation failed: {datasource.error_info}')
                if get_parameter(
                    param_name='quicksight-delete-failed-datasource',
                    message=f'Data source creation failed: {datasource.error_info}. Delete?',
                    choices=['yes', 'no'],
                ) == 'yes':
                    try:
                        self.delete_data_source(datasource.id)
                    except self.client.exceptions.AccessDeniedException as e:
                        logger.info('Access denied deleting Athena datasource')
                return None
            return datasource
        except self.client.exceptions.ResourceExistsException:
            logger.error('Data source already exists')
            return self.describe_data_source(datasource_id, update=True)
        except self.client.exceptions.AccessDeniedException as e:
            logger.info('Access denied creating Athena datasource')
            logger.debug(e, exc_info=True)
            return None
        return None

    def create_folder(self, folder_name: str, **create_parameters) -> dict:
        """Create a new folder"""
        logger.info('Creating QuickSight folder')
        folder_id = str(uuid.uuid4())
        create_parameters.update({
            "AwsAccountId": self.account_id,
            "FolderId": folder_id,
            "Name": folder_name,
            "FolderType": "SHARED",
        })
        try:
            logger.info(f'Creating folder {create_parameters}')
            result = self.client.create_folder(**create_parameters)
            logger.debug(f'Folder creation result {result}')
            if (result.get('Status') != 200):
                logger.info(f'Folder creation failed with status {result.get("Status")}')
                return None
            folder = self.describe_folder(result['FolderId'])
            return folder
        except self.client.exceptions.ResourceExistsException:
            logger.info('Folder already exists')
            return self.describe_folder(folder_id)
        except self.client.exceptions.AccessDeniedException:
            logger.info('Access denied creating folder')
            raise
        return None

    def create_folder_membership(self, folder_id: str, member_id: str, member_type: str) -> bool:
        """Create a new folder membership"""
        logger.info(f'Creating folder membership for {member_type}: {member_id}')
        params = {
            "AwsAccountId": self.account_id,
            "FolderId": folder_id,
            "MemberId": member_id,
            "MemberType": member_type
        }
        try:
            logger.info(f'Creating folder membership {params}')
            result = self.client.create_folder_membership(**params)
            logger.debug(f'Folder membership creation result {result}')
            logger.info(f'Folder membership creation status {result.get("Status")}')
            if (result['Status'] != 200):
                logger.info(f'Folder membership creation failed with code {result.get("Status")}')
                return False
            return True
        except self.client.exceptions.ResourceExistsException:
            logger.error('Folder membership already exists')
        except self.client.exceptions.AccessDeniedException:
            logger.info('Access denied creating folder membership')
        return False

    def discover_data_sources(self) -> None:
        """ Discover existing datasources"""
        if self._datasources is None:
            self._datasources = {}
        logger.info('Discovering existing datasources')
        try:
            for v in self.list_data_sources():
                _datasource = Datasource(v)
                logger.info(f'Found datasource "{_datasource.name}" ({_datasource.id}) status={_datasource.status}')
                self._datasources.update({_datasource.id: _datasource})
        except self.client.exceptions.AccessDeniedException:
            logger.info('Access denied discovering data sources')
            for v in self.datasets.values():
                for d in v.datasources:
                    self.describe_data_source(d)
        except Exception as e:
            logger.debug(e, exc_info=True)

    def discover_dashboards(self, display: bool=False, refresh: bool=False) -> None:
        """ Discover deployed dashboards """
        if refresh or self._dashboards is None:
            self._dashboards = {}
        logger.info('Discovering deployed dashboards')
        deployed_dashboards=self.list_dashboards()
        logger.info(f'Found {len(deployed_dashboards)} deployed dashboards')
        logger.debug(deployed_dashboards)
        with click.progressbar(
            length=len(deployed_dashboards),
            label='Discovering deployed dashboards...',
            item_show_func=lambda a: str(a)[:50]
        ) as bar:
            for dashboard in deployed_dashboards:
                # Discover found dashboards
                dashboardName = dashboard.get('Name')
                dashboardId = dashboard.get('DashboardId')
                # Update progress bar
                bar.update(1, f'"{dashboardName}" ({dashboardId})')
                logger.info(f'Discovering dashboard "{dashboardName}" ({dashboardId})')
                self.discover_dashboard(dashboardId)
                # Update progress bar
                bar.update(0, 'Complete')
        # print('Discovered dashboards:')
        if not display:
            return
        for dashboard in self._dashboards.values():
            if dashboard.health:
                health = 'healthy' 
            else:
                health = 'unhealthy'
            print(f'\t{dashboard.name} ({dashboard.id}, {health}, {dashboard.status})')


    def list_dashboards(self) -> list:
        parameters = {
            'AwsAccountId': self.account_id
        }
        try:
            result = self.client.list_dashboards(**parameters)
            if result.get('Status') != 200:
                raise CidCritical(f'list_dashboards: {result}')
            else:
                logger.debug(result)
                return result.get('DashboardSummaryList')
        except Exception as e:
            logger.debug(e, exc_info=True)
            return list()

    def list_data_sources(self) -> list:
        parameters = {
            'AwsAccountId': self.account_id
        }
        data_sources = []
        try:
            for page in self.client.get_paginator('list_data_sources').paginate(**parameters):
                data_sources += page.get('DataSources',[])
            return data_sources
        except self.client.exceptions.AccessDeniedException:
            logger.info('Access denied listing data sources')
            raise
        except Exception as e:
            logger.debug(e, exc_info=True)
            return list()

    def select_dashboard(self, force=False) -> str:
        """ Select from a list of discovered dashboards """
        selection = list()

        dashboard_id = get_parameters().get('dashboard-id')
        if dashboard_id:
            return dashboard_id

        if not self.dashboards:
            return None
        choices = {}
        for dashboard in self.dashboards.values():
            health = 'healthy' if dashboard.health else 'unhealthy'
            key = f'{dashboard.name} ({dashboard.arn}, {health}, {dashboard.status})'
            if ((dashboard.latest or not dashboard.health) and not force):
                choices[key] = None
            else:
                choices[key] = dashboard.id
        try:
            dashboard_id = get_parameter(
                param_name='dashboard-id',
                message="Please select installation(s) from the list",
                choices=choices,
                none_as_disabled=True,
            )
        except AttributeError as e:
            # No updatable dashboards (selection is disabled)
            logger.debug(e, exc_info=True)
        except Exception as e:
            logger.exception(e)
        finally:
            return dashboard_id

    def select_user(self):
        """ Select a user from the list of users """
        user_list = None
        try:
            user_list = self.identityClient.list_users(AwsAccountId=self.account_id, Namespace='default').get('UserList')
        except self.client.exceptions.AccessDeniedException:
            logger.info('Access denied listing users')
            return None #FIXME: should we rather allow manual entry when no access?

        _username = get_parameter(
            param_name='quicksight-user',
            message="Please select QuickSight user to use",
            choices={f"{user.get('UserName')} ({user.get('Email')}, {user.get('Role')})":user.get('UserName') for user in user_list}
        )
        for u in user_list:
            if u.get('UserName') == _username:
                return u
        else:
            return None

    def list_data_sets(self):
        parameters = {
            'AwsAccountId': self.account_id
        }
        try:
            result = self.client.list_data_sets(**parameters)
            if result.get('Status') != 200:
                raise CidCritical(f'list_data_sets: {result}')
            else:
                return result.get('DataSetSummaries')
        except self.client.exceptions.AccessDeniedException:
            raise
        except Exception as e:
            logger.debug(e, exc_info=True)
            return None


    def list_folders(self) -> list:
        parameters = {
            'AwsAccountId': self.account_id
        }
        try:
            result = self.client.list_folders(**parameters)
            if result.get('Status') != 200:
                 raise CidCritical(f'list_folders: {result}')
            else:
                logger.debug(f"FolderList: {result.get('FolderSummaryList')}")
                return result.get('FolderSummaryList')
        except self.client.exceptions.AccessDeniedException:
            logger.info('Access denied listing folders')
            raise
        except Exception as e:
            logger.debug(e, exc_info=True)
            return None


    def describe_folder(self, folder_id: str) -> dict:
        parameters = {
            'AwsAccountId': self.account_id,
            'FolderId': folder_id
        }
        try:
            result = self.client.describe_folder(**parameters)
            logger.debug(f"DescribeFolder: {result}")
            if result.get('Status') != 200:
                raise CidCritical(f'describe_folder : {result}')
            else:
                logger.debug(result.get('Folder'))
                return result.get('Folder')
        except Exception as e:
            logger.debug(e, exc_info=True)
            return None


    def select_folder(self):
        """ Select a folder from the list of folders """
        try:
            folderList = self.list_folders()
            if not folderList:
                return None
        except self.client.exceptions.AccessDeniedException:
            raise

        _folder = get_parameter(
            param_name='folder-id',
            message="Please select QuickSight folder to use",
            choices={f"{folder.get('Name')} ({folder.get('FolderId')})":folder for folder in folderList}
        )
        return _folder


    def describe_dashboard(self, poll: bool=False, **kwargs) -> Union[None, Dashboard]:
        """ Describes an AWS QuickSight dashboard
        Keyword arguments:
        DashboardId

        """
        poll_interval = kwargs.get('poll_interval', 1)
        try:
            dashboard: Dashboard = None
            current_status = None
            # Poll for the current status of query as long as its not finished
            while current_status in [None, 'CREATION_IN_PROGRESS', 'UPDATE_IN_PROGRESS']:
                if current_status:
                    logger.info(f'Dashboard {dashboard.name} status is {current_status}, waiting for {poll_interval} seconds')
                    # Sleep before polling again
                    time.sleep(poll_interval)
                elif poll:
                    logger.info(f'Polling for dashboard {kwargs.get("DashboardId")}')
                response = self.client.describe_dashboard(AwsAccountId=self.account_id, **kwargs).get('Dashboard')
                logger.debug(response)
                dashboard = Dashboard(response)
                current_status = dashboard.version.get('Status')
                if not poll:
                    break
            logger.info(f'Dashboard {dashboard.name} status is {current_status}')
            return dashboard
        except self.client.exceptions.ResourceNotFoundException:
            return None
        except self.client.exceptions.UnsupportedUserEditionException:
            raise CidCritical('Error: AWS QuickSight Enterprise Edition is required')
        except Exception as e:
            print(f'Error: {e}')
            raise

    def delete_dashboard(self, dashboard_id):
        """ Deletes an AWS QuickSight dashboard """
        paramaters = {
            'AwsAccountId': self.account_id,
            'DashboardId': dashboard_id
        }
        logger.info(f'Deleting dashboard {dashboard_id}')
        result = self.client.delete_dashboard(**paramaters)
        del self._dashboards[dashboard_id]
        return result

    def delete_data_source(self, datasource_id):
        """ Deletes an AWS QuickSight dashboard """
        paramaters = {
            'AwsAccountId': self.account_id,
            'DataSourceId': datasource_id
        }
        logger.info(f'Deleting DataSource {datasource_id}')
        result = self.client.delete_data_source(**paramaters)
        if datasource_id in self._datasources:
            del self._datasources[datasource_id]
        return result

    def delete_dataset(self, id: str) -> bool:
        """ Deletes an AWS QuickSight dataset """

        logger.info(f'Deleting dataset {id}')
        try:
            self.client.delete_data_set(
                AwsAccountId=self.account_id,
                DataSetId=id
            )
            self.datasets.pop(id)
        except self.client.exceptions.AccessDeniedException:
            logger.info('Access denied deleting dataset')
            return False
        except self.client.exceptions.ResourceNotFoundException:
            logger.info('Dataset does not exist')
            return False
        else:
            logger.info(f'Deleted dataset {id}')
            return True


    def get_datasets(self, id: str=None, name: str=None) -> List[Dataset]:
        """ get dataset that match parameters """
        result = []
        for dataset in self.datasets.values():
            if id is not None and dataset.id != id:
                continue
            if name is not None and dataset.name != name:
                continue
            result.append(dataset)
        return result


    def get_datasources(self, id: str=None, name: str=None, type: str=None, athena_workgroup_name: str=None, healthy: bool=True) -> List[Datasource]:
        """ get datasource that matches parameters """
        result = []
        for datasource in self.datasources.values():
            if healthy is not None and datasource.is_healthy != healthy:
                continue
            if id is not None and datasource.id != id:
                continue
            if name is not None and datasource.name != name:
                continue
            if type is not None and datasource.type != type:
                continue
            if athena_workgroup_name is not None and datasource.AthenaParameters.get('WorkGroup') != athena_workgroup_name:
                continue
            result.append(datasource)
        return result


    def describe_dataset(self, id, timeout: int=1) -> Dataset:
        """ Describes an AWS QuickSight dataset """
        if self._datasets and id in self._datasets:
            return self._datasets.get(id)
        self._datasets = self._datasets or {}
        poll_interval = 1
        _dataset = None
        deadline = time.time() + timeout
        while time.time() <= deadline:
            try:
                _dataset = Dataset(self.client.describe_data_set(AwsAccountId=self.account_id,DataSetId=id).get('DataSet'))
                logger.info(f'Saving dataset details "{_dataset.name}" ({_dataset.id})')
                self._datasets.update({_dataset.id: _dataset})
                break
            except self.client.exceptions.ResourceNotFoundException:
                logger.info(f'DataSetId {id} not found')
                time.sleep(poll_interval)
                continue
            except self.client.exceptions.AccessDeniedException:
                logger.debug(f'No quicksight:DescribeDataSet permission or missing DataSetId {id}')
                return None

        return self._datasets.get(id, None)

    def discover_datasets(self, _datasets: list=None):
        """ Discover datasets in the account """

        logger.info('Discovering datasets')
        self._datasets =  self._datasets or {}
        if _datasets:
            for dataset in _datasets:
                self.describe_dataset(dataset)
        try:
            for dataset in self.list_data_sets():
                try:
                    self.describe_dataset(dataset.get('DataSetId'))
                except Exception as e:
                    logger.debug(e, exc_info=True)
                    continue
        except self.client.exceptions.AccessDeniedException:
            logger.info('Access denied listing datasets')
        except Exception as e:
            logger.debug(e, exc_info=True)
            logger.info('No datasets found')


    def describe_data_source(self, id: str, update: bool=False) -> Datasource:
        """ Describes an AWS QuickSight DataSource """
        if not update and self.datasources and id in self.datasources:
            return self.datasources.get(id)
        try:
            logger.info(f'Discovering DataSource {id}')
            result = self.client.describe_data_source(AwsAccountId=self.account_id, DataSourceId=id)
            logger.debug(result)
            _datasource = Datasource(result.get('DataSource'))
            logger.info(f'DataSource "{_datasource.name}" status is {_datasource.status}, saving details')
            self._datasources.update({_datasource.id: _datasource})
        except self.client.exceptions.ResourceNotFoundException:
            logger.info(f'DataSource {id} do not exist')
            raise
        except self.client.exceptions.AccessDeniedException:
            logger.info(f'No quicksight:DescribeDataSource permission or missing DataSetId {id}')
            raise
        except Exception as e:
            logger.info(e)
            logger.debug(e, exc_info=True)
            return None
        else:
            return _datasource


    def describe_template(self, template_id: str, version_number: int=None, account_id: str=None, region: str='us-east-1') -> CidQsTemplate:
        """ Describes an AWS QuickSight template """
        if not account_id:
            account_id=self.cidAccountId
        if not self._templates.get(f'{account_id}:{region}:{template_id}:{version_number}'):
            try:
                client = self.session.client('quicksight', region_name=region)
                parameters = {
                    'AwsAccountId': account_id,
                    'TemplateId': template_id
                }
                if version_number: parameters.update({'VersionNumber': version_number})
                result = client.describe_template(**parameters)
                self._templates.update({f'{account_id}:{region}:{template_id}:{version_number}': CidQsTemplate(result.get('Template'))})
                logger.debug(result)
            except self.client.exceptions.UnsupportedUserEditionException:
                raise CidCritical('AWS QuickSight Enterprise Edition is required')
            except self.client.exceptions.ResourceNotFoundException:
                raise CidError(f'Error: Template {template_id} is not available in account {account_id} and region {region}')
            except Exception as e:
                logger.debug(e, exc_info=True)
                raise CidError(f'Error: {e} - Cannot find {template_id} in account {account_id}.')
        return self._templates.get(f'{account_id}:{region}:{template_id}:{version_number}')

    def describe_user(self, username: str) -> dict:
        """ Describes an AWS QuickSight user """
        parameters = {
            'AwsAccountId': self.account_id,
            'UserName': username,
            'Namespace': 'default'
        }
        try:
            result = self.identityClient.describe_user(**parameters)
            logger.debug(result)
            return result.get('User')
        except self.client.exceptions.ResourceNotFoundException:
            logger.info(f'QuickSight user {username} not found.')
            return None
        except self.client.exceptions.AccessDeniedException:
            userList = self.identityClient.list_users(AwsAccountId=self.account_id, Namespace='default').get('UserList')
            logger.debug(userList)
            for user in userList:
                if username.endswith(user.get('UserName')):
                    logger.info(f'Found user: {user}')
                    return user
            logger.info(f'QuickSight user {username} not found.')
            return None

    def describe_group(self, groupname: str) -> dict:
        """ Describes an AWS QuickSight Group """
        try:
            result = self.identityClient.describe_group(**{
                'AwsAccountId': self.account_id,
                'GroupName': groupname,
                'Namespace': 'default'
            })
            logger.debug('group = ',json.dumps(result))
            return result.get('Group')
        except self.client.exceptions.ResourceNotFoundException:
            logger.error(f'QuickSight group {groupname} not found.')
            return None
        except self.client.exceptions.AccessDeniedException: # Try to overcome AccessDeniedException
            #FIXME: paginator is not available for list_groups
            logger.error(f'AccessDeniedException when trying to DescribeGroup in QuickSight.')
            return None


    def create_dataset(self, definition: dict) -> str:
        """ Creates an AWS QuickSight dataset """
        poll_interval = 1
        max_timeout = 60
        columns_tpl = {
            'PrincipalArn': self.get_principal_arn()
        }
        data_set_permissions_tpl = Template(resource_string(
            package_or_requirement='cid.builtin.core',
            resource_name=f'data/permissions/data_set_permissions.json',
        ).decode('utf-8'))
        data_set_permissions = json.loads(data_set_permissions_tpl.safe_substitute(columns_tpl))
        definition.update({
            'AwsAccountId': self.account_id,
            'Permissions': [
                data_set_permissions
            ]
        })
        dataset_id = None
        try:
            logger.info(f'Creating dataset {definition.get("Name")} ({dataset_id})')
            logger.debug(f'Dataset definition: {definition}')
            response = self.client.create_data_set(**definition)
            dataset_id = response.get('DataSetId')
        except self.client.exceptions.ResourceExistsException:
            dataset_id = definition.get("DataSetId")
            logger.info(f'Dataset {definition.get("Name")} already exists with DataSetId={dataset_id}')
        except self.client.exceptions.LimitExceededException:
            raise CidCritical('AWS QuickSight SPICE limit exceeded. Add SPICE here https://quicksight.aws.amazon.com/sn/admin#capacity .')

        logger.info(f'Waiting for {definition.get("Name")} to be created')
        deadline = time.time() + max_timeout
        while time.time() < deadline:
            _dataset = self.describe_dataset(dataset_id)
            if isinstance(_dataset, Dataset):
                break
            else:
                time.sleep(poll_interval)
        else:
            logger.info(f'Dataset {definition.get("Name")} is not created before timeout.')
            return None
        logger.info(f'Dataset {_dataset.name} is created')
        return dataset_id


    def update_dataset(self, definition: dict) -> Dataset:
        """ Update an AWS QuickSight dataset """
        definition.update({'AwsAccountId': self.account_id})
        logger.info(f'Updating dataset {definition.get("Name")}')

        if "Permissions" in definition:
            logger.info('Ignoring permissions for dataset update.')
            del definition['Permissions']
        response = self.client.update_data_set(**definition)
        logger.info(f'Dataset {definition.get("Name")} is updated')
        dataset_id = definition.get('DataSetId')
        self.datasets.pop(dataset_id, None) # invalidate cache
        return self.describe_dataset(dataset_id)


    def get_dataset_refresh_schedules(self, dataset_id):
        """Returns refresh schedules for given dataset id"""
        try:
            refresh_schedules = self.client.list_refresh_schedules(
                AwsAccountId=self.account_id,
                DataSetId=dataset_id
            )
            return refresh_schedules.get("RefreshSchedules")
        except self.client.exceptions.ResourceNotFoundException as exc:
            raise CidError(f'DataSource {dataset_id} does not exist') from exc
        except self.client.exceptions.AccessDeniedException as exc:
            raise CidError(f'No quicksight:ListDataSets permission') from exc
        except Exception as exc:
            raise CidError(f'Unable to list refresh schedules for dataset {dataset_id}: {str(exc)}') from exc


    def ensure_dataset_refresh_schedule(self, dataset_id, schedules: list):
        """ Ensures that dataset has scheduled refresh """
        # get all existing schedules for the given dataset
        try:
            existing_schedules = self.get_dataset_refresh_schedules(dataset_id)
        except CidError as exc:
            logger.debug(exc, exc_info=True)
            logger.warning(
                f'Cannot read dataset schedules for dataset = {dataset_id}. {str(exc)}. Skipping schedule management.'
                ' Please make sure scheduled refresh is configured manualy.'
            )
            return

        if schedules:
            if exec_env()['terminal'] in ('lambda'):
                schedule_frequency_timezone = get_parameters().get("timezone", timezone.get_default_timezone())
            else:
<<<<<<< HEAD
                schedule_frequency_timezone = get_parameter("timezone",
                    message='Please select timezone for datasets scheduled refresh time',
                    choices=timezone.get_all_timezones(),
                    default=timezone.get_default_timezone()
                )
=======
                default_timezone = timezone.get_default_timezone()
                schedule_frequency_timezone = get_parameter("timezone",
                    message='Please select timezone for datasets scheduled refresh.',
                    choices=sorted(list(set(timezone.get_all_timezones() + [default_timezone]))),
                    default=default_timezone
                )
            if not schedule_frequency_timezone:
                logger.warning(f'Cannot get timezone. Please provide --timezone parameter. Please make sure scheduled refresh is configured manualy.')
                return
>>>>>>> f6ffdb2f

        for schedule in schedules:

            # Get the list of exising schedules with the same id
            existing_schedule = None
            for existing in existing_schedules:
                if schedule["ScheduleId"] == existing["ScheduleId"]:
                    existing_schedule = existing
                    break

            # Verify that all schedule parameters are set
            schedule["ScheduleId"] = schedule.get("ScheduleId", "cid")
            if "ScheduleFrequency" not in schedule:
                schedule["ScheduleFrequency"] = {}
            schedule["ScheduleFrequency"]["Timezone"] = schedule_frequency_timezone
            try:
                schedule["ScheduleFrequency"]["TimeOfTheDay"] = randtime.get_random_time_from_range(
                    self.account_id + dataset_id, 
                    schedule["ScheduleFrequency"].get("TimeOfTheDay", "")
                )
            except Exception as exc:
                logger.error(
                    f'Invalid timerange for schedule with id "{schedule["ScheduleId"]}"'
                    f' and dataset {dataset_id}: {str(exc)} ... skipping.'
                    f' Please create dataset refresh schedule manually.'
                )
                continue
            schedule["ScheduleFrequency"]["Interval"] = schedule["ScheduleFrequency"].get("Interval", "DAILY")
            schedule["RefreshType"] = schedule.get("RefreshType", "FULL_REFRESH")
            if "providedBy" in schedule:
                del schedule["providedBy"]

            if not existing_schedule:
                # Avoid adding a new schedule  when customer already has put a schedule manually as this can lead to additional charges.
                schedules_with_different_id = [existing for existing in existing_schedules if schedule["ScheduleId"] != existing["ScheduleId"] ]
                if schedules_with_different_id:
                    logger.info(
                        f'Found the same schedule {schedule.get("RefreshType")} / {schedule["ScheduleFrequency"].get("Interval")}'
                        f' but with different id. Skipping to avoid duplication. Please delete all manually created schedules for dataset {dataset_id}'
                    )
                    continue
                logger.debug(f'Creating refresh schedule with id {schedule["ScheduleId"]} for dataset {dataset_id}.')
                try:
                    self.client.create_refresh_schedule(
                        DataSetId=dataset_id,
                        AwsAccountId=self.account_id,
                        Schedule=schedule
                    )
                    logger.debug(f'Refresh schedule with id {schedule["ScheduleId"]} for dataset {dataset_id} is created.')
                except self.client.exceptions.ResourceNotFoundException:
                    logger.error(f'Unable to create refresh schedule with id {schedule["ScheduleId"]}. Dataset {dataset_id} does not exist.')
                except self.client.exceptions.AccessDeniedException:
                    logger.error(f'Unable to create refresh schedule with id {schedule["ScheduleId"]}. Please add quicksight:CreateDataSet permission.')
                except Exception as exc:
                    logger.error(f'Unable to create refresh schedule with id {schedule["ScheduleId"]} for dataset "{dataset_id}": {str(exc)}')
            else: 
                # schedule exists so we need to update
                logger.debug(f'Updating refresh schedule with id {schedule["ScheduleId"]} for dataset {dataset_id}.')
                try:
                    self.client.update_refresh_schedule(
                        DataSetId=dataset_id,
                        AwsAccountId=self.account_id,
                        Schedule=schedule
                    )
                    logger.debug(f'Refresh schedule with id {schedule["ScheduleId"]} for dataset {dataset_id} is updated.')
                except self.client.exceptions.ResourceNotFoundException:
                    logger.error(f'Unable to update refresh schedule with id {schedule["ScheduleId"]}. Dataset {dataset_id} does not exist.')
                except self.client.exceptions.AccessDeniedException:
                    logger.error(f'Unable to update refresh schedule with id {schedule["ScheduleId"]}. Please add quicksight:UpdqteDataSet permission.')
                except Exception as exc:
                    logger.error(f'Unable to update refresh schedule with id {schedule["ScheduleId"]} for dataset "{dataset_id}": {str(exc)}')

        # Verify if there is at least one schedule and warn user if not
        try:
            if not self.get_dataset_refresh_schedules(dataset_id):
                logger.warning(f'There is no refresh schedule for dataset "{dataset_id}". Please create a refresh schedule manually.' )
        except CidError:
            pass

    def create_dashboard(self, definition: dict) -> Dashboard:
        """ Creates an AWS QuickSight dashboard """

        create_parameters = self._buid_params_for_create_update_dash(definition)

        dashboard_permissions_tpl = Template(resource_string(
            package_or_requirement='cid.builtin.core',
            resource_name=f'data/permissions/dashboard_permissions.json',
        ).decode('utf-8'))
        columns_tpl = {
            'PrincipalArn': self.get_principal_arn()
        }
        dashboard_permissions = json.loads(dashboard_permissions_tpl.safe_substitute(columns_tpl))
        create_parameters['Permissions'] = [ dashboard_permissions ]

        try:
            logger.info(f'Creating dashboard "{definition.get("name")}"')
            logger.debug(create_parameters)
            create_status = self.client.create_dashboard(**create_parameters)
            logger.debug(create_status)
        except self.client.exceptions.ResourceExistsException:
            logger.info(f'Dashboard {definition.get("name")} already exists')
            raise
        created_version = int(create_status['VersionArn'].split('/')[-1])

        # Poll for the current status of query as long as its not finished
        describe_parameters = {
            'DashboardId': definition.get('dashboardId'),
            'VersionNumber': created_version
        }
        dashboard = self.describe_dashboard(poll=True, **describe_parameters)
        self.discover_dashboard(dashboard.id)
        if not dashboard.health:
            failure_reason = dashboard.version.get('Errors')
            raise Exception(failure_reason)

        return dashboard


    def _buid_params_for_create_update_dash(self, definition: dict, permissions: bool=True) -> Dict:

        create_parameters = {
            'AwsAccountId': self.account_id,
            'DashboardId': definition.get('dashboardId'),
            'Name': definition.get('name'),
        }

        if definition.get('sourceTemplate'):
            dataset_references = [
                {'DataSetPlaceholder': key, 'DataSetArn': value}
                for key, value in definition.get('datasets', {}).items()
            ]
            create_parameters['SourceEntity'] = {
                'SourceTemplate': {
                    'Arn': f"{definition.get('sourceTemplate').arn}/version/{definition.get('sourceTemplate').version}",
                    'DataSetReferences': dataset_references
                }
            }
        elif definition.get('definition'):
            create_parameters['Definition'] = definition.get('definition')
            dataset_references = []
            for identifier, arn in definition.get('datasets', {}).items():
                # Fetch dataset by name (preferably) OR by id
                dastaset_declarations = create_parameters['Definition'].get('DataSetIdentifierDeclarations', [])
                for ds_dec in dastaset_declarations:
                    if identifier == ds_dec['Identifier']:
                        logger.debug('Dataset {identifier} matched by Name')
                        break # all good
                    elif arn.split('/')[-1] == ds_dec['DataSetArn'].split('/')[-1]:
                        logger.debug('Dataset {identifier} matched by Id')
                        identifier = ds_dec['Identifier']
                        break
                else:
                    raise CidCritical(f'Unable to match dataset {identifier} / {arn} with any DataSetIdentifierDeclarations of dashboard {repr(dastaset_declarations)}')

                dataset_references.append({'Identifier': identifier, 'DataSetArn': arn})

            create_parameters['SourceEntity'] = {}
            create_parameters['Definition']['DataSetIdentifierDeclarations'] = dataset_references
        else:
            logger.debug(f'Defintion = {definition}')
            raise CidCritical('Dashboard definition must contain sourceTemplate or definition')
        return create_parameters

    def update_dashboard(self, dashboard: Dashboard, definition):
        """ Updates an AWS QuickSight dashboard """
        update_parameters = self._buid_params_for_create_update_dash(definition)
        logger.info(f'Updating dashboard "{dashboard.name}"')
        logger.debug(f"Update parameters: {update_parameters}")
        update_status = self.client.update_dashboard(**update_parameters)
        logger.debug(update_status)
        updated_version = int(update_status['VersionArn'].split('/')[-1])

        dashboard = self.describe_dashboard(poll=True, DashboardId=dashboard.id, VersionNumber=updated_version)
        if not dashboard.health:
            failure_reason = dashboard.version.get('Errors')
            raise Exception(failure_reason)

        update_params = {
            'AwsAccountId': self.account_id,
            'DashboardId': dashboard.id,
            'VersionNumber': updated_version
        }
        result = self.client.update_dashboard_published_version(**update_params)
        logger.debug(result)
        if result['Status'] != 200:
            raise Exception(result)

        return result


    def update_dashboard_permissions(self, **update_parameters):
        """ Updates an AWS QuickSight dashboard permissions """
        logger.debug(f"Updating Dashboard permissions: {update_parameters}")
        update_parameters.update({'AwsAccountId': self.account_id})
        update_status = self.client.update_dashboard_permissions(**update_parameters)
        logger.debug(update_status)
        return update_status


    def update_data_set_permissions(self, **update_parameters):
        """ Updates an AWS QuickSight dataset permissions """
        logger.debug(f"Updating DataSet permissions: {update_parameters}")
        update_parameters.update({'AwsAccountId': self.account_id})
        update_status = self.client.update_data_set_permissions(**update_parameters)
        logger.debug(update_status)
        return update_status


    def update_data_source_permissions(self, **update_parameters):
        """ Updates an AWS QuickSight data source permissions """
        logger.debug(f"Updating DataSource permissions: {update_parameters}")
        update_parameters.update({'AwsAccountId': self.account_id})
        update_status = self.client.update_data_source_permissions(**update_parameters)
        logger.debug(update_status)
        return update_status


    def update_template_permissions(self, **update_parameters):
        """ Updates an AWS QuickSight template permissions """
        logger.debug(f"Updating Template permissions: {update_parameters}")
        update_parameters.update({'AwsAccountId': self.account_id})
        update_status = self.client.update_template_permissions(**update_parameters)
        logger.debug(update_status)
        return update_status

    def dataset_diff(self, raw1, raw2):
        """ get dataset diff """
        return diff(
            Dataset(raw1).to_diffable_structure(),
            Dataset(raw2).to_diffable_structure(),
        )<|MERGE_RESOLUTION|>--- conflicted
+++ resolved
@@ -1067,13 +1067,6 @@
             if exec_env()['terminal'] in ('lambda'):
                 schedule_frequency_timezone = get_parameters().get("timezone", timezone.get_default_timezone())
             else:
-<<<<<<< HEAD
-                schedule_frequency_timezone = get_parameter("timezone",
-                    message='Please select timezone for datasets scheduled refresh time',
-                    choices=timezone.get_all_timezones(),
-                    default=timezone.get_default_timezone()
-                )
-=======
                 default_timezone = timezone.get_default_timezone()
                 schedule_frequency_timezone = get_parameter("timezone",
                     message='Please select timezone for datasets scheduled refresh.',
@@ -1083,7 +1076,6 @@
             if not schedule_frequency_timezone:
                 logger.warning(f'Cannot get timezone. Please provide --timezone parameter. Please make sure scheduled refresh is configured manualy.')
                 return
->>>>>>> f6ffdb2f
 
         for schedule in schedules:
 
